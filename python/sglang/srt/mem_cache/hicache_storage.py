--- conflicted
+++ resolved
@@ -13,13 +13,6 @@
 import rocksdb_binding as rocksdb
 from sglang.srt.mem_cache.safetensor_helper import SafetensorHelper
 import functools
-import threading
-
-<<<<<<< HEAD
-from sglang.srt.distributed import (
-    get_tensor_model_parallel_rank,
-    get_tensor_model_parallel_world_size,
-)
 
 # Thread-local context to track batch nesting
 _stats_context = threading.local()
@@ -67,10 +60,7 @@
 
 logger = logging.getLogger(__name__)
 
-def get_hash_str(token_ids: List[int], prior_hash: Optional[str] = None) -> str:
-=======
 def get_hash_str(token_ids: List[int], prior_hash: str = None) -> str:
->>>>>>> 86a32bb5
     hasher = hashlib.sha256()
 
     if prior_hash:
