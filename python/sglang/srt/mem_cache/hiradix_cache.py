--- conflicted
+++ resolved
@@ -396,12 +396,8 @@
                 # backup is only partially successful, split the node
                 new_node = self._split_node(host_node.key, host_node, completed_tokens)
                 new_node.hash_value = hash_value
-<<<<<<< HEAD
-            host_node.hash_value = hash_value[:completed_tokens]
-=======
             else:
                 host_node.hash_value = hash_value
->>>>>>> a5f5ab40
             host_node.release_host()
             del self.ongoing_backup[ack_id]
 
