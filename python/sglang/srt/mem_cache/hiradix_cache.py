--- conflicted
+++ resolved
@@ -36,11 +36,7 @@
         hicache_size: int,
         hicache_write_policy: str,
         hicache_io_backend: str,
-<<<<<<< HEAD
         hicache_storage_backend: Optional[str] = None,
-=======
-        kvstore: Optional[KVStorage] = None,
->>>>>>> d437a56e
     ):
         self.kv_cache = token_to_kv_pool_allocator.get_kvcache()
         if isinstance(self.kv_cache, MHATokenToKVPool):
@@ -342,14 +338,9 @@
             if not x.evicted:
                 continue
 
-<<<<<<< HEAD
             # node is protected from eviction as it has ongoing prefetch or backup to storage
             if x.host_ref_counter > 0:
                 continue
-=======
-            if self.kvstore and False:
-                self._backup_to_disk(x)
->>>>>>> d437a56e
 
             num_evicted += self.cache_controller.evict_host(x.host_value)
 
