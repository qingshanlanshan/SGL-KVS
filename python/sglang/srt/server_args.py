--- conflicted
+++ resolved
@@ -1523,11 +1523,7 @@
         parser.add_argument(
             "--hicache-storage-backend",
             type=str,
-<<<<<<< HEAD
-            choices=["file", "hf3fs", "lsm"],  # todo, mooncake
-=======
-            choices=["file", "mooncake", "hf3fs", "nixl"],
->>>>>>> 8cd34458
+            choices=["file", "mooncake", "hf3fs", "nixl", "lsm"],
             default=ServerArgs.hicache_storage_backend,
             help="The storage backend for hierarchical KV cache.",
         )
