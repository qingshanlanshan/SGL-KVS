# Copyright 2023-2024 SGLang Team
# Licensed under the Apache License, Version 2.0 (the "License");
# you may not use this file except in compliance with the License.
# You may obtain a copy of the License at
#
#     http://www.apache.org/licenses/LICENSE-2.0
#
# Unless required by applicable law or agreed to in writing, software
# distributed under the License is distributed on an "AS IS" BASIS,
# WITHOUT WARRANTIES OR CONDITIONS OF ANY KIND, either express or implied.
# See the License for the specific language governing permissions and
# limitations under the License.
# ==============================================================================
"""The arguments of the server."""

import argparse
import dataclasses
import json
import logging
import os
import random
import sys
import tempfile
from typing import List, Literal, Optional, Union

from sglang.srt.hf_transformers_utils import check_gguf_file, get_config
from sglang.srt.lora.lora_registry import LoRARef
from sglang.srt.reasoning_parser import ReasoningParser
from sglang.srt.utils import (
    LORA_TARGET_ALL_MODULES,
    SUPPORTED_LORA_TARGET_MODULES,
    configure_ipv6,
    get_device,
    get_device_memory_capacity,
    is_flashinfer_available,
    is_hip,
    is_port_available,
    is_remote_url,
    is_valid_ipv6_address,
    nullable_str,
)

logger = logging.getLogger(__name__)


@dataclasses.dataclass
class ServerArgs:
    # Model and tokenizer
    model_path: str
    tokenizer_path: Optional[str] = None
    tokenizer_mode: str = "auto"
    skip_tokenizer_init: bool = False
    load_format: str = "auto"
    model_loader_extra_config: str = "{}"
    trust_remote_code: bool = False
    context_length: Optional[int] = None
    is_embedding: bool = False
    enable_multimodal: Optional[bool] = None
    revision: Optional[str] = None
    model_impl: str = "auto"

    # HTTP server
    host: str = "127.0.0.1"
    port: int = 30000
    skip_server_warmup: bool = False
    warmups: Optional[str] = None
    nccl_port: Optional[int] = None

    # Quantization and data type
    dtype: str = "auto"
    quantization: Optional[str] = None
    quantization_param_path: Optional[str] = None
    kv_cache_dtype: str = "auto"

    # Memory and scheduling
    mem_fraction_static: Optional[float] = None
    max_running_requests: Optional[int] = None
    max_queued_requests: Optional[int] = sys.maxsize
    max_total_tokens: Optional[int] = None
    chunked_prefill_size: Optional[int] = None
    max_prefill_tokens: int = 16384
    schedule_policy: str = "fcfs"
    schedule_conservativeness: float = 1.0
    cpu_offload_gb: int = 0
    page_size: Optional[int] = None
    hybrid_kvcache_ratio: Optional[float] = None
    swa_full_tokens_ratio: float = 0.8
    disable_hybrid_swa_memory: bool = False

    # Runtime options
    device: Optional[str] = None
    tp_size: int = 1
    pp_size: int = 1
    max_micro_batch_size: Optional[int] = None
    stream_interval: int = 1
    stream_output: bool = False
    random_seed: Optional[int] = None
    constrained_json_whitespace_pattern: Optional[str] = None
    watchdog_timeout: float = 300
    dist_timeout: Optional[int] = None  # timeout for torch.distributed
    download_dir: Optional[str] = None
    base_gpu_id: int = 0
    gpu_id_step: int = 1
    sleep_on_idle: bool = False

    # Logging
    log_level: str = "info"
    log_level_http: Optional[str] = None
    log_requests: bool = False
    log_requests_level: int = 0
    crash_dump_folder: Optional[str] = None
    show_time_cost: bool = False
    enable_metrics: bool = False
    enable_metrics_for_all_schedulers: bool = False
    bucket_time_to_first_token: Optional[List[float]] = None
    bucket_inter_token_latency: Optional[List[float]] = None
    bucket_e2e_request_latency: Optional[List[float]] = None
    collect_tokens_histogram: bool = False
    decode_log_interval: int = 40
    enable_request_time_stats_logging: bool = False
    kv_events_config: Optional[str] = None

    # API related
    api_key: Optional[str] = None
    served_model_name: Optional[str] = None
    chat_template: Optional[str] = None
    completion_template: Optional[str] = None
    file_storage_path: str = "sglang_storage"
    enable_cache_report: bool = False
    reasoning_parser: Optional[str] = None
    tool_call_parser: Optional[str] = None

    # Data parallelism
    dp_size: int = 1
    load_balance_method: str = "round_robin"

    # Multi-node distributed serving
    dist_init_addr: Optional[str] = None
    nnodes: int = 1
    node_rank: int = 0

    # Model override args in JSON
    json_model_override_args: str = "{}"
    preferred_sampling_params: Optional[str] = None

    # LoRA
    enable_lora: Optional[bool] = None
    max_lora_rank: Optional[int] = None
    lora_target_modules: Optional[Union[set[str], List[str]]] = None
    lora_paths: Optional[Union[dict[str, str], dict[str, LoRARef], List[str]]] = None
    max_loras_per_batch: int = 8
    lora_backend: str = "triton"

    # Kernel backend
    attention_backend: Optional[str] = None
    decode_attention_backend: Optional[str] = None
    prefill_attention_backend: Optional[str] = None
    sampling_backend: Optional[str] = None
    grammar_backend: Optional[str] = None
    mm_attention_backend: Optional[str] = None

    # Speculative decoding
    speculative_algorithm: Optional[str] = None
    speculative_draft_model_path: Optional[str] = None
    speculative_num_steps: Optional[int] = None
    speculative_eagle_topk: Optional[int] = None
    speculative_num_draft_tokens: Optional[int] = None
    speculative_accept_threshold_single: float = 1.0
    speculative_accept_threshold_acc: float = 1.0
    speculative_token_map: Optional[str] = None

    # Expert parallelism
    ep_size: int = 1
    enable_ep_moe: bool = False
    enable_deepep_moe: bool = False
    enable_flashinfer_cutlass_moe: bool = False
    enable_flashinfer_trtllm_moe: bool = False
    enable_flashinfer_allreduce_fusion: bool = False
    deepep_mode: Optional[Literal["auto", "normal", "low_latency"]] = "auto"
    ep_num_redundant_experts: int = 0
    ep_dispatch_algorithm: Optional[Literal["static", "dynamic", "fake"]] = None
    init_expert_location: str = "trivial"
    enable_eplb: bool = False
    eplb_algorithm: str = "auto"
    eplb_rebalance_num_iterations: int = 1000
    eplb_rebalance_layers_per_chunk: Optional[int] = None
    expert_distribution_recorder_mode: Optional[
        Literal["stat", "stat_approx", "per_pass", "per_token"]
    ] = None
    expert_distribution_recorder_buffer_size: Optional[int] = None
    enable_expert_distribution_metrics: bool = False
    deepep_config: Optional[str] = None
    moe_dense_tp_size: Optional[int] = None

    # Hierarchical cache
    enable_hierarchical_cache: bool = False
    hicache_ratio: float = 2.0
    hicache_size: int = 0
    hicache_write_policy: str = "write_through_selective"
    hicache_io_backend: str = ""
    hicache_storage_backend: Optional[str] = None

    # Double Sparsity
    enable_double_sparsity: bool = False
    ds_channel_config_path: Optional[str] = None
    ds_heavy_channel_num: int = 32
    ds_heavy_token_num: int = 256
    ds_heavy_channel_type: str = "qk"
    ds_sparse_decode_threshold: int = 4096

    # Optimization/debug options
    disable_radix_cache: bool = False
    cuda_graph_max_bs: Optional[int] = None
    cuda_graph_bs: Optional[List[int]] = None
    disable_cuda_graph: bool = False
    disable_cuda_graph_padding: bool = False
    enable_profile_cuda_graph: bool = False
    enable_nccl_nvls: bool = False
    enable_tokenizer_batch_encode: bool = False
    disable_outlines_disk_cache: bool = False
    disable_custom_all_reduce: bool = False
    enable_mscclpp: bool = False
    disable_overlap_schedule: bool = False
    enable_mixed_chunk: bool = False
    enable_dp_attention: bool = False
    enable_dp_lm_head: bool = False
    enable_two_batch_overlap: bool = False
    enable_torch_compile: bool = False
    torch_compile_max_bs: int = 32
    torchao_config: str = ""
    enable_nan_detection: bool = False
    enable_p2p_check: bool = False
    triton_attention_reduce_in_fp32: bool = False
    triton_attention_num_kv_splits: int = 8
    num_continuous_decode_steps: int = 1
    delete_ckpt_after_loading: bool = False
    enable_memory_saver: bool = False
    allow_auto_truncate: bool = False
    enable_custom_logit_processor: bool = False
    flashinfer_mla_disable_ragged: bool = False
    disable_shared_experts_fusion: bool = False
    disable_chunked_prefix_cache: bool = False
    disable_fast_image_processor: bool = False
    enable_return_hidden_states: bool = False
    enable_triton_kernel_moe: bool = False

    # Debug tensor dumps
    debug_tensor_dump_output_folder: Optional[str] = None
    debug_tensor_dump_input_file: Optional[str] = None
    debug_tensor_dump_inject: bool = False
    debug_tensor_dump_prefill_only: bool = False

    # PD disaggregation: can be "null" (not disaggregated), "prefill" (prefill-only), or "decode" (decode-only)
    disaggregation_mode: str = "null"
    disaggregation_transfer_backend: str = "mooncake"
    disaggregation_bootstrap_port: int = 8998
    disaggregation_decode_tp: Optional[int] = None
    disaggregation_decode_dp: Optional[int] = None
    disaggregation_prefill_pp: Optional[int] = 1
    disaggregation_ib_device: Optional[str] = None
    num_reserved_decode_tokens: int = 512  # used for decode kv cache offload in PD
    pdlb_url: Optional[str] = None

    # For model weight update
    custom_weight_loader: Optional[List[str]] = None
    weight_loader_disable_mmap: bool = False

    # For PD-Multiplexing
    enable_pdmux: bool = False
    sm_group_num: int = 3

    def __post_init__(self):
        # Expert parallelism
        # We put it here first due to some internal ckpt conversation issues.
        if self.enable_ep_moe:
            self.ep_size = self.tp_size
            logger.warning(
                f"EP MoE is enabled. The expert parallel size is adjusted to be the same as the tensor parallel size[{self.tp_size}]."
            )

        # Set missing default values
        if self.tokenizer_path is None:
            self.tokenizer_path = self.model_path
        if self.served_model_name is None:
            self.served_model_name = self.model_path
        if self.device is None:
            self.device = get_device()
        if self.random_seed is None:
            self.random_seed = random.randint(0, 1 << 30)

        gpu_mem = get_device_memory_capacity(self.device)

        # Set mem fraction static
        if self.mem_fraction_static is None:
            if gpu_mem is not None:
                # GPU memory capacity = model weights + KV cache pool + activations + cuda graph buffers
                # mem_fraction_static = (model weights + KV cache pool) / GPU memory capacity.

                # We want mem_fraction_static to be as large as possible but still has enough room
                # for activations and cuda graph buffers. We use the following heuristic to
                # compute the needed size for activations and cuda graph buffers:
                # - The size of the activation depends on the chunked_prefill_size and model size.
                # - The size of cuda graph buffers depends on the cuda graph capture range and model size.
                # For GPUs with more memory, we use a larger chunked_prefill_size and
                # capture more cuda graphs, so they need to reserve more memory.
                parallel_size = self.tp_size * self.pp_size

                if gpu_mem < 20 * 1024:
                    # T4, 4080. (chunked_prefill_size 2k, cuda_graph_max_bs 8)
                    reserved_mem = (2.8 + parallel_size / 10) * 1024
                elif gpu_mem < 35 * 1024:
                    # A10, L40, 4090, 5090. (chunked_prefill_size 2k, cuda_graph_max_bs 8)
                    reserved_mem = (2.8 + parallel_size / 10) * 1024
                elif gpu_mem < 90 * 1024:
                    # H100, A100. (chunked_prefill_size 8k, cuda_graph_max_bs 160)
                    reserved_mem = (9.5 + parallel_size / 2) * 1024
                elif gpu_mem < 100 * 1024:
                    # H20. (chunked_prefill_size 8k, cuda_graph_max_bs 256)
                    reserved_mem = (12 + parallel_size / 2) * 1024
                elif gpu_mem < 160 * 1024:
                    # H200. (chunked_prefill_size 8k, cuda_graph_max_bs 256)
                    reserved_mem = (12 + parallel_size / 2) * 1024
                else:
                    # B200, MI300. (chunked_prefill_size 16k, cuda_graph_max_bs 512)
                    reserved_mem = 32 * 1024

                if self.speculative_algorithm is not None:
                    # draft model and larger cuda graph buffers
                    reserved_mem += 2 * 1024
                if self.enable_dp_attention:
                    reserved_mem += 4 * 1024

                self.mem_fraction_static = round((gpu_mem - reserved_mem) / gpu_mem, 3)
            else:
                self.mem_fraction_static = 0.88

            # Lazy init to avoid circular import
            # Multimodal models need more memory for the image processor
            from sglang.srt.configs.model_config import ModelConfig

            model_config = ModelConfig.from_server_args(self)
            if model_config.is_multimodal:
                self.adjust_mem_fraction_for_vlm(model_config)

        # Set chunked prefill size, which depends on the gpu memory capacity
        if self.chunked_prefill_size is None:
            if gpu_mem is not None:
                if gpu_mem < 35 * 1024:  # A10, L40, 4090
                    self.chunked_prefill_size = 2048
                elif gpu_mem < 160 * 1024:  # H100, H200, A100, H20
                    self.chunked_prefill_size = 8192
                else:  # B200, MI300
                    self.chunked_prefill_size = 16384
            else:
                self.chunked_prefill_size = 4096

        # Set cuda graph max batch size
        if self.cuda_graph_max_bs is None:
            # Based on detailed statistics, when serving TP1/TP2 models on lower-end GPUs with HBM<25G, you can either disable cuda graph or set `cuda_graph_max_bs` to a very small value to reduce the memory overhead of creating cuda graphs, with almost no impact on performance. However, when serving models with TP4 or TP8, we need to enable cuda graph to maintain high performance. In this case, we can set `cuda_graph_max_bs` to 80 (half of the default value 160) to reduce the memory overhead of creating cuda graphs. Looking at the logs from TP4 serving of qwen2-72b, a value of 80 is sufficient and can reduce the memory overhead of creating cuda graphs on lower-end GPUs compared to the original 160, avoiding OOM issues.
            if gpu_mem is not None and gpu_mem < 35 * 1024:
                if self.tp_size < 4:
                    self.cuda_graph_max_bs = 8
                else:
                    self.cuda_graph_max_bs = 80

        # Set kernel backends for hpu device
        if self.device == "hpu":
            self.attention_backend = "torch_native"
            self.sampling_backend = "pytorch"

        # Set kernel backends
        if self.device == "cpu":
            if self.attention_backend is None:
                self.attention_backend = "intel_amx"
            self.sampling_backend = "pytorch"

        if self.sampling_backend is None:
            self.sampling_backend = (
                "flashinfer" if is_flashinfer_available() else "pytorch"
            )

        if self.attention_backend == "torch_native":
            logger.warning(
                "Cuda graph is disabled because of using torch native attention backend"
            )
            self.disable_cuda_graph = True

        if self.attention_backend == "ascend":
            logger.warning(
                "At this moment Ascend attention backend only supports a page_size of 128, change page_size to 128."
            )
            self.page_size = 128

        if (
            self.attention_backend == "flashmla"
            or self.decode_attention_backend == "flashmla"
        ):
            logger.warning(
                "FlashMLA only supports a page_size of 64, change page_size to 64."
            )
            self.page_size = 64

        if (
            self.attention_backend == "cutlass_mla"
            or self.decode_attention_backend == "cutlass_mla"
        ):
            logger.warning(
                "Cutlass MLA only supports a page_size of 128, change page_size to 128."
            )
            self.page_size = 128

        # Set page size
        if self.page_size is None:
            self.page_size = 1

        # AMD-specific Triton attention KV splits default number
        if is_hip():
            self.triton_attention_num_kv_splits = 16

        # Choose grammar backend
        if self.grammar_backend is None:
            self.grammar_backend = "xgrammar"

        # Data parallelism attention
        if self.enable_dp_attention:
            self.schedule_conservativeness = self.schedule_conservativeness * 0.3
            assert (
                self.dp_size > 1
            ), "Please set a dp-size > 1. You can use 1 < dp-size <= tp-size "
            assert self.tp_size % self.dp_size == 0
            self.chunked_prefill_size = self.chunked_prefill_size // self.dp_size
            logger.warning(
                f"DP attention is enabled. The chunked prefill size is adjusted to {self.chunked_prefill_size} to avoid MoE kernel issues. "
            )

        if self.enable_dp_lm_head:
            assert (
                self.enable_dp_attention
            ), "Please enable dp attention when setting enable_dp_lm_head. "

        # MoE kernel
        if self.enable_flashinfer_cutlass_moe:
            assert (
                self.quantization == "modelopt_fp4"
            ), "modelopt_fp4 quantization is required for Flashinfer MOE"
            os.environ["TRTLLM_ENABLE_PDL"] = "1"

        if self.enable_flashinfer_trtllm_moe:
            assert self.enable_ep_moe, "EP MoE is required for Flashinfer TRTLLM MOE"
            logger.warning(f"Flashinfer TRTLLM MoE is enabled.")

        # DeepEP MoE
        if self.enable_deepep_moe:
            if self.deepep_mode == "normal":
                logger.warning("Cuda graph is disabled because deepep_mode=`normal`")
                self.disable_cuda_graph = True
            self.ep_size = self.tp_size
            logger.warning(
                f"DeepEP MoE is enabled. The expert parallel size is adjusted to be the same as the tensor parallel size[{self.tp_size}]."
            )

        if self.enable_eplb and (self.expert_distribution_recorder_mode is None):
            self.expert_distribution_recorder_mode = "stat"
            logger.info(
                "EPLB is enabled. The expert_distribution_recorder_mode is automatically set."
            )

        if (self.enable_eplb or (self.init_expert_location is not None)) and (
            self.ep_dispatch_algorithm is None
        ):
            self.ep_dispatch_algorithm = "static"
            logger.info(
                "EPLB is enabled or init_expert_location is provided. ep_dispatch_algorithm is configured."
            )

        if self.enable_eplb:
            assert self.enable_ep_moe or self.enable_deepep_moe

        if self.enable_expert_distribution_metrics and (
            self.expert_distribution_recorder_mode is None
        ):
            self.expert_distribution_recorder_mode = "stat"

        if self.expert_distribution_recorder_buffer_size is None:
            if (x := self.eplb_rebalance_num_iterations) is not None:
                self.expert_distribution_recorder_buffer_size = x
            elif self.expert_distribution_recorder_mode is not None:
                self.expert_distribution_recorder_buffer_size = 1000

        # Pipeline parallelism
        if self.pp_size > 1:
            self.disable_overlap_schedule = True
            logger.warning(
                "Pipeline parallelism is incompatible with overlap schedule."
            )

        # Speculative Decoding
        if self.speculative_algorithm == "NEXTN":
            # NEXTN shares the same implementation of EAGLE
            self.speculative_algorithm = "EAGLE"

        if self.speculative_algorithm in ("EAGLE", "EAGLE3"):
            if self.max_running_requests is None:
                self.max_running_requests = 48
            self.disable_overlap_schedule = True
            logger.warning(
                "Overlap scheduler is disabled because of using "
                "eagle speculative decoding."
            )
            if self.enable_mixed_chunk:
                self.enable_mixed_chunk = False
                logger.warning(
                    "Mixed chunked prefill is disabled because of using "
                    "eagle speculative decoding."
                )

            model_arch = self.get_hf_config().architectures[0]
            if model_arch in ["DeepseekV3ForCausalLM", "Glm4MoeForCausalLM"]:
                # Auto set draft_model_path DeepSeek-V3/R1
                if self.speculative_draft_model_path is None:
                    self.speculative_draft_model_path = self.model_path
                else:
                    logger.warning(
                        "DeepSeek MTP does not require setting speculative_draft_model_path."
                    )

            # Auto choose parameters
            if self.speculative_num_steps is None:
                assert (
                    self.speculative_eagle_topk is None
                    and self.speculative_num_draft_tokens is None
                )
                (
                    self.speculative_num_steps,
                    self.speculative_eagle_topk,
                    self.speculative_num_draft_tokens,
                ) = auto_choose_speculative_params(self)

            if (
                self.speculative_eagle_topk == 1
                and self.speculative_num_draft_tokens != self.speculative_num_steps + 1
            ):
                logger.warning(
                    "speculative_num_draft_tokens is adjusted to speculative_num_steps + 1 when speculative_eagle_topk == 1"
                )
                self.speculative_num_draft_tokens = self.speculative_num_steps + 1

            # The token generated from the verify step is counted.
            # If sepculative_num_steps >= speculative_num_draft_tokens, the additional tokens will definitely be discarded.
            # assert self.speculative_num_steps < self.speculative_num_draft_tokens

        # GGUF
        if (
            self.load_format == "auto" or self.load_format == "gguf"
        ) and check_gguf_file(self.model_path):
            self.quantization = self.load_format = "gguf"

        # Model loading
        if is_remote_url(self.model_path):
            self.load_format = "remote"
        if self.custom_weight_loader is None:
            self.custom_weight_loader = []

        # PD disaggregation
        if self.disaggregation_mode == "decode":
            assert (
                self.disaggregation_decode_tp is None
            ), "Cannot set --disaggregation-decode-tp for the decode engine."
            assert (
                self.disaggregation_decode_dp is None
            ), "Cannot set --disaggregation-decode-dp for the decode engine."

            self.disable_radix_cache = True
            logger.warning("KV cache is forced as chunk cache for decode server")
        elif self.disaggregation_mode == "prefill":
            if self.disaggregation_decode_tp is None:
                self.disaggregation_decode_tp = self.tp_size
            if self.disaggregation_decode_dp is None:
                self.disaggregation_decode_dp = self.dp_size

            self.disaggregation_prefill_pp = self.pp_size
            self.validate_disagg_tp_size(self.tp_size, self.disaggregation_decode_tp)

            self.disable_cuda_graph = True
            logger.warning("Cuda graph is disabled for prefill server")

        # Propagate env vars
        os.environ["SGLANG_ENABLE_TORCH_COMPILE"] = (
            "1" if self.enable_torch_compile else "0"
        )
        # Set env var before grammar backends init
        os.environ["SGLANG_DISABLE_OUTLINES_DISK_CACHE"] = (
            "1" if self.disable_outlines_disk_cache else "0"
        )

    @staticmethod
    def add_cli_args(parser: argparse.ArgumentParser):
        # Model and tokenizer
        parser.add_argument(
            "--model-path",
            "--model",
            type=str,
            help="The path of the model weights. This can be a local folder or a Hugging Face repo ID.",
            required=True,
        )
        parser.add_argument(
            "--tokenizer-path",
            type=str,
            default=ServerArgs.tokenizer_path,
            help="The path of the tokenizer.",
        )
        parser.add_argument(
            "--tokenizer-mode",
            type=str,
            default=ServerArgs.tokenizer_mode,
            choices=["auto", "slow"],
            help="Tokenizer mode. 'auto' will use the fast "
            "tokenizer if available, and 'slow' will "
            "always use the slow tokenizer.",
        )
        parser.add_argument(
            "--skip-tokenizer-init",
            action="store_true",
            help="If set, skip init tokenizer and pass input_ids in generate request.",
        )
        parser.add_argument(
            "--load-format",
            type=str,
            default=ServerArgs.load_format,
            choices=[
                "auto",
                "pt",
                "safetensors",
                "npcache",
                "dummy",
                "sharded_state",
                "gguf",
                "bitsandbytes",
                "layered",
                "remote",
            ],
            help="The format of the model weights to load. "
            '"auto" will try to load the weights in the safetensors format '
            "and fall back to the pytorch bin format if safetensors format "
            "is not available. "
            '"pt" will load the weights in the pytorch bin format. '
            '"safetensors" will load the weights in the safetensors format. '
            '"npcache" will load the weights in pytorch format and store '
            "a numpy cache to speed up the loading. "
            '"dummy" will initialize the weights with random values, '
            "which is mainly for profiling."
            '"gguf" will load the weights in the gguf format. '
            '"bitsandbytes" will load the weights using bitsandbytes '
            "quantization."
            '"layered" loads weights layer by layer so that one can quantize a '
            "layer before loading another to make the peak memory envelope "
            "smaller.",
        )
        parser.add_argument(
            "--model-loader-extra-config",
            type=str,
            help="Extra config for model loader. "
            "This will be passed to the model loader corresponding to the chosen load_format.",
            default=ServerArgs.model_loader_extra_config,
        )
        parser.add_argument(
            "--trust-remote-code",
            action="store_true",
            help="Whether or not to allow for custom models defined on the Hub in their own modeling files.",
        )
        parser.add_argument(
            "--context-length",
            type=int,
            default=ServerArgs.context_length,
            help="The model's maximum context length. Defaults to None (will use the value from the model's config.json instead).",
        )
        parser.add_argument(
            "--is-embedding",
            action="store_true",
            help="Whether to use a CausalLM as an embedding model.",
        )
        parser.add_argument(
            "--enable-multimodal",
            default=ServerArgs.enable_multimodal,
            action="store_true",
            help="Enable the multimodal functionality for the served model. If the model being served is not multimodal, nothing will happen",
        )
        parser.add_argument(
            "--revision",
            type=str,
            default=None,
            help="The specific model version to use. It can be a branch "
            "name, a tag name, or a commit id. If unspecified, will use "
            "the default version.",
        )
        parser.add_argument(
            "--model-impl",
            type=str,
            default=ServerArgs.model_impl,
            help="Which implementation of the model to use.\n\n"
            '* "auto" will try to use the SGLang implementation if it exists '
            "and fall back to the Transformers implementation if no SGLang "
            "implementation is available.\n"
            '* "sglang" will use the SGLang model implementation.\n'
            '* "transformers" will use the Transformers model '
            "implementation.\n",
        )

        # HTTP server
        parser.add_argument(
            "--host",
            type=str,
            default=ServerArgs.host,
            help="The host of the HTTP server.",
        )
        parser.add_argument(
            "--port",
            type=int,
            default=ServerArgs.port,
            help="The port of the HTTP server.",
        )
        parser.add_argument(
            "--skip-server-warmup",
            action="store_true",
            help="If set, skip warmup.",
        )
        parser.add_argument(
            "--warmups",
            type=str,
            required=False,
            help="Specify custom warmup functions (csv) to run before server starts eg. --warmups=warmup_name1,warmup_name2 "
            "will run the functions `warmup_name1` and `warmup_name2` specified in warmup.py before the server starts listening for requests",
        )
        parser.add_argument(
            "--nccl-port",
            type=int,
            default=ServerArgs.nccl_port,
            help="The port for NCCL distributed environment setup. Defaults to a random port.",
        )

        # Quantization and data type
        parser.add_argument(
            "--dtype",
            type=str,
            default=ServerArgs.dtype,
            choices=["auto", "half", "float16", "bfloat16", "float", "float32"],
            help="Data type for model weights and activations.\n\n"
            '* "auto" will use FP16 precision for FP32 and FP16 models, and '
            "BF16 precision for BF16 models.\n"
            '* "half" for FP16. Recommended for AWQ quantization.\n'
            '* "float16" is the same as "half".\n'
            '* "bfloat16" for a balance between precision and range.\n'
            '* "float" is shorthand for FP32 precision.\n'
            '* "float32" for FP32 precision.',
        )
        parser.add_argument(
            "--quantization",
            type=str,
            default=ServerArgs.quantization,
            choices=[
                "awq",
                "fp8",
                "gptq",
                "marlin",
                "gptq_marlin",
                "awq_marlin",
                "bitsandbytes",
                "gguf",
                "modelopt",
                "modelopt_fp4",
                "petit_nvfp4",
                "w8a8_int8",
                "w8a8_fp8",
                "moe_wna16",
                "qoq",
                "w4afp8",
            ],
            help="The quantization method.",
        )
        parser.add_argument(
            "--quantization-param-path",
            type=nullable_str,
            default=None,
            help="Path to the JSON file containing the KV cache "
            "scaling factors. This should generally be supplied, when "
            "KV cache dtype is FP8. Otherwise, KV cache scaling factors "
            "default to 1.0, which may cause accuracy issues. ",
        )
        parser.add_argument(
            "--kv-cache-dtype",
            type=str,
            default=ServerArgs.kv_cache_dtype,
            choices=["auto", "fp8_e5m2", "fp8_e4m3"],
            help='Data type for kv cache storage. "auto" will use model data type. "fp8_e5m2" and "fp8_e4m3" is supported for CUDA 11.8+.',
        )

        # Memory and scheduling
        parser.add_argument(
            "--mem-fraction-static",
            type=float,
            default=ServerArgs.mem_fraction_static,
            help="The fraction of the memory used for static allocation (model weights and KV cache memory pool). Use a smaller value if you see out-of-memory errors.",
        )
        parser.add_argument(
            "--max-running-requests",
            type=int,
            default=ServerArgs.max_running_requests,
            help="The maximum number of running requests.",
        )
        parser.add_argument(
            "--max-queued-requests",
            type=int,
            default=ServerArgs.max_queued_requests,
            help="The maximum number of queued requests. This option is ignored when using disaggregation-mode.",
        )
        parser.add_argument(
            "--max-total-tokens",
            type=int,
            default=ServerArgs.max_total_tokens,
            help="The maximum number of tokens in the memory pool. If not specified, it will be automatically calculated based on the memory usage fraction. "
            "This option is typically used for development and debugging purposes.",
        )
        parser.add_argument(
            "--chunked-prefill-size",
            type=int,
            default=ServerArgs.chunked_prefill_size,
            help="The maximum number of tokens in a chunk for the chunked prefill. Setting this to -1 means disabling chunked prefill.",
        )
        parser.add_argument(
            "--max-prefill-tokens",
            type=int,
            default=ServerArgs.max_prefill_tokens,
            help="The maximum number of tokens in a prefill batch. The real bound will be the maximum of this value and the model's maximum context length.",
        )
        parser.add_argument(
            "--schedule-policy",
            type=str,
            default=ServerArgs.schedule_policy,
            choices=["lpm", "random", "fcfs", "dfs-weight"],
            help="The scheduling policy of the requests.",
        )
        parser.add_argument(
            "--schedule-conservativeness",
            type=float,
            default=ServerArgs.schedule_conservativeness,
            help="How conservative the schedule policy is. A larger value means more conservative scheduling. Use a larger value if you see requests being retracted frequently.",
        )
        parser.add_argument(
            "--cpu-offload-gb",
            type=int,
            default=ServerArgs.cpu_offload_gb,
            help="How many GBs of RAM to reserve for CPU offloading.",
        )
        parser.add_argument(
            "--page-size",
            type=int,
            default=ServerArgs.page_size,
            help="The number of tokens in a page.",
        )
        parser.add_argument(
            "--hybrid-kvcache-ratio",
            nargs="?",
            const=0.5,
            type=float,
            default=ServerArgs.hybrid_kvcache_ratio,
            help=(
                "Mix ratio in [0,1] between uniform and hybrid kv buffers "
                "(0.0 = pure uniform: swa_size / full_size = 1)"
                "(1.0 = pure hybrid: swa_size / full_size = local_attention_size / context_length)"
            ),
        )
        parser.add_argument(
            "--swa-full-tokens-ratio",
            type=float,
            default=ServerArgs.swa_full_tokens_ratio,
            help="The ratio of SWA layer KV tokens / full layer KV tokens, regardless of the number of swa:full layers. It should be between 0 and 1. "
            "E.g. 0.5 means if each swa layer has 50 tokens, then each full layer has 100 tokens.",
        )
        parser.add_argument(
            "--disable-hybrid-swa-memory",
            action="store_true",
            help="Disable the hybrid SWA memory.",
        )

        # Runtime options
        parser.add_argument(
            "--device",
            type=str,
            default=ServerArgs.device,
            help="The device to use ('cuda', 'xpu', 'hpu', 'npu', 'cpu'). Defaults to auto-detection if not specified.",
        )
        parser.add_argument(
            "--tensor-parallel-size",
            "--tp-size",
            type=int,
            default=ServerArgs.tp_size,
            help="The tensor parallelism size.",
        )
        parser.add_argument(
            "--pipeline-parallel-size",
            "--pp-size",
            type=int,
            default=ServerArgs.pp_size,
            help="The pipeline parallelism size.",
        )
        parser.add_argument(
            "--max-micro-batch-size",
            type=int,
            default=ServerArgs.max_micro_batch_size,
            help="The maximum micro batch size in pipeline parallelism.",
        )
        parser.add_argument(
            "--stream-interval",
            type=int,
            default=ServerArgs.stream_interval,
            help="The interval (or buffer size) for streaming in terms of the token length. A smaller value makes streaming smoother, while a larger value makes the throughput higher",
        )
        parser.add_argument(
            "--stream-output",
            action="store_true",
            help="Whether to output as a sequence of disjoint segments.",
        )
        parser.add_argument(
            "--random-seed",
            type=int,
            default=ServerArgs.random_seed,
            help="The random seed.",
        )
        parser.add_argument(
            "--constrained-json-whitespace-pattern",
            type=str,
            default=ServerArgs.constrained_json_whitespace_pattern,
            help="(outlines backend only) Regex pattern for syntactic whitespaces allowed in JSON constrained output. For example, to allow the model generate consecutive whitespaces, set the pattern to [\n\t ]*",
        )
        parser.add_argument(
            "--watchdog-timeout",
            type=float,
            default=ServerArgs.watchdog_timeout,
            help="Set watchdog timeout in seconds. If a forward batch takes longer than this, the server will crash to prevent hanging.",
        )
        parser.add_argument(
            "--dist-timeout",
            type=int,
            default=ServerArgs.dist_timeout,
            help="Set timeout for torch.distributed initialization.",
        )
        parser.add_argument(
            "--download-dir",
            type=str,
            default=ServerArgs.download_dir,
            help="Model download directory for huggingface.",
        )
        parser.add_argument(
            "--base-gpu-id",
            type=int,
            default=ServerArgs.base_gpu_id,
            help="The base GPU ID to start allocating GPUs from. Useful when running multiple instances on the same machine.",
        )
        parser.add_argument(
            "--gpu-id-step",
            type=int,
            default=ServerArgs.gpu_id_step,
            help="The delta between consecutive GPU IDs that are used. For example, setting it to 2 will use GPU 0,2,4,...",
        )
        parser.add_argument(
            "--sleep-on-idle",
            action="store_true",
            help="Reduce CPU usage when sglang is idle.",
        )

        # Logging
        parser.add_argument(
            "--log-level",
            type=str,
            default=ServerArgs.log_level,
            help="The logging level of all loggers.",
        )
        parser.add_argument(
            "--log-level-http",
            type=str,
            default=ServerArgs.log_level_http,
            help="The logging level of HTTP server. If not set, reuse --log-level by default.",
        )
        parser.add_argument(
            "--log-requests",
            action="store_true",
            help="Log metadata, inputs, outputs of all requests. The verbosity is decided by --log-requests-level",
        )
        parser.add_argument(
            "--log-requests-level",
            type=int,
            default=0,
            help="0: Log metadata (no sampling parameters). 1: Log metadata and sampling parameters. 2: Log metadata, sampling parameters and partial input/output. 3: Log every input/output.",
            choices=[0, 1, 2, 3],
        )
        parser.add_argument(
            "--crash-dump-folder",
            type=str,
            default=ServerArgs.crash_dump_folder,
            help="Folder path to dump requests from the last 5 min before a crash (if any). If not specified, crash dumping is disabled.",
        )
        parser.add_argument(
            "--show-time-cost",
            action="store_true",
            help="Show time cost of custom marks.",
        )
        parser.add_argument(
            "--enable-metrics",
            action="store_true",
            help="Enable log prometheus metrics.",
        )
        parser.add_argument(
            "--enable-metrics-for-all-schedulers",
            action="store_true",
            help="Enable --enable-metrics-for-all-schedulers when you want schedulers on all TP ranks (not just TP 0) "
            "to record request metrics separately. This is especially useful when dp_attention is enabled, as "
            "otherwise all metrics appear to come from TP 0.",
        )
        parser.add_argument(
            "--bucket-time-to-first-token",
            type=float,
            nargs="+",
            default=ServerArgs.bucket_time_to_first_token,
            help="The buckets of time to first token, specified as a list of floats.",
        )
        parser.add_argument(
            "--bucket-inter-token-latency",
            type=float,
            nargs="+",
            default=ServerArgs.bucket_inter_token_latency,
            help="The buckets of inter-token latency, specified as a list of floats.",
        )
        parser.add_argument(
            "--bucket-e2e-request-latency",
            type=float,
            nargs="+",
            default=ServerArgs.bucket_e2e_request_latency,
            help="The buckets of end-to-end request latency, specified as a list of floats.",
        )
        parser.add_argument(
            "--collect-tokens-histogram",
            action="store_true",
            default=ServerArgs.collect_tokens_histogram,
            help="Collect prompt/generation tokens histogram.",
        )
        parser.add_argument(
            "--decode-log-interval",
            type=int,
            default=ServerArgs.decode_log_interval,
            help="The log interval of decode batch.",
        )
        parser.add_argument(
            "--enable-request-time-stats-logging",
            action="store_true",
            default=ServerArgs.enable_request_time_stats_logging,
            help="Enable per request time stats logging",
        )
        parser.add_argument(
            "--kv-events-config",
            type=str,
            default=None,
            help="Config in json format for NVIDIA dynamo KV event publishing. Publishing will be enabled if this flag is used.",
        )

        # API related
        parser.add_argument(
            "--api-key",
            type=str,
            default=ServerArgs.api_key,
            help="Set API key of the server. It is also used in the OpenAI API compatible server.",
        )
        parser.add_argument(
            "--served-model-name",
            type=str,
            default=ServerArgs.served_model_name,
            help="Override the model name returned by the v1/models endpoint in OpenAI API server.",
        )
        parser.add_argument(
            "--chat-template",
            type=str,
            default=ServerArgs.chat_template,
            help="The buliltin chat template name or the path of the chat template file. This is only used for OpenAI-compatible API server.",
        )
        parser.add_argument(
            "--completion-template",
            type=str,
            default=ServerArgs.completion_template,
            help="The buliltin completion template name or the path of the completion template file. This is only used for OpenAI-compatible API server. only for code completion currently.",
        )
        parser.add_argument(
            "--file-storage-path",
            type=str,
            default=ServerArgs.file_storage_path,
            help="The path of the file storage in backend.",
        )
        parser.add_argument(
            "--enable-cache-report",
            action="store_true",
            help="Return number of cached tokens in usage.prompt_tokens_details for each openai request.",
        )
        parser.add_argument(
            "--reasoning-parser",
            type=str,
            choices=list(ReasoningParser.DetectorMap.keys()),
            default=ServerArgs.reasoning_parser,
            help=f"Specify the parser for reasoning models, supported parsers are: {list(ReasoningParser.DetectorMap.keys())}.",
        )
        parser.add_argument(
            "--tool-call-parser",
            type=str,
            choices=[
                "qwen25",
                "mistral",
                "llama3",
                "deepseekv3",
                "pythonic",
                "kimi_k2",
                "qwen3_coder",
                "glm45",
            ],
            default=ServerArgs.tool_call_parser,
            help="Specify the parser for handling tool-call interactions. Options include: 'qwen25', 'mistral', 'llama3', 'deepseekv3', 'pythonic', 'kimi_k2', and 'qwen3_coder'.",
        )

        # Data parallelism
        parser.add_argument(
            "--data-parallel-size",
            "--dp-size",
            type=int,
            default=ServerArgs.dp_size,
            help="The data parallelism size.",
        )
        parser.add_argument(
            "--load-balance-method",
            type=str,
            default=ServerArgs.load_balance_method,
            help="The load balancing strategy for data parallelism.",
            choices=[
                "round_robin",
                "shortest_queue",
            ],
        )

        # Multi-node distributed serving
        parser.add_argument(
            "--dist-init-addr",
            "--nccl-init-addr",  # For backward compatibility. This will be removed in the future.
            type=str,
            help="The host address for initializing distributed backend (e.g., `192.168.0.2:25000`).",
        )
        parser.add_argument(
            "--nnodes", type=int, default=ServerArgs.nnodes, help="The number of nodes."
        )
        parser.add_argument(
            "--node-rank", type=int, default=ServerArgs.node_rank, help="The node rank."
        )

        # Model override args
        parser.add_argument(
            "--json-model-override-args",
            type=str,
            help="A dictionary in JSON string format used to override default model configurations.",
            default=ServerArgs.json_model_override_args,
        )
        parser.add_argument(
            "--preferred-sampling-params",
            type=str,
            help="json-formatted sampling settings that will be returned in /get_model_info",
        )

        # LoRA
        parser.add_argument(
            "--enable-lora",
            default=ServerArgs.enable_lora,
            action="store_true",
            help="Enable LoRA support for the model. This argument is automatically set to True if `--lora-paths` is provided for backward compatibility.",
        )
        parser.add_argument(
            "--max-lora-rank",
            default=ServerArgs.max_lora_rank,
            type=int,
            help="The maximum rank of LoRA adapters. If not specified, it will be automatically inferred from the adapters provided in --lora-paths.",
        )
        parser.add_argument(
            "--lora-target-modules",
            type=str,
            choices=SUPPORTED_LORA_TARGET_MODULES + [LORA_TARGET_ALL_MODULES],
            nargs="*",
            default=None,
            help="The union set of all target modules where LoRA should be applied. If not specified, "
            "it will be automatically inferred from the adapters provided in --lora-paths. If 'all' is specified, "
            "all supported modules will be targeted.",
        )
        parser.add_argument(
            "--lora-paths",
            type=str,
            nargs="*",
            default=None,
            action=LoRAPathAction,
            help="The list of LoRA adapters. You can provide a list of either path in str or renamed path in the format {name}={path}.",
        )
        parser.add_argument(
            "--max-loras-per-batch",
            type=int,
            default=8,
            help="Maximum number of adapters for a running batch, include base-only request.",
        )
        parser.add_argument(
            "--lora-backend",
            type=str,
            default="triton",
            help="Choose the kernel backend for multi-LoRA serving.",
        )

        # Kernel backend
        parser.add_argument(
            "--attention-backend",
            type=str,
            choices=[
                "aiter",
                "cutlass_mla",
                "fa3",
                "flashinfer",
                "flashmla",
                "intel_amx",
                "torch_native",
                "ascend",
                "triton",
            ],
            default=ServerArgs.attention_backend,
            help="Choose the kernels for attention layers.",
        )
        parser.add_argument(
            "--decode-attention-backend",
            type=str,
            choices=[
                "flashinfer",
                "triton",
                "torch_native",
                "fa3",
                "flashmla",
                "cutlass_mla",
            ],
            default=ServerArgs.decode_attention_backend,
            help="Choose the kernels for decode attention layers (have priority over --attention-backend).",
        )

        parser.add_argument(
            "--prefill-attention-backend",
            type=str,
            choices=[
                "flashinfer",
                "triton",
                "torch_native",
                "fa3",
                "flashmla",
                "cutlass_mla",
            ],
            default=ServerArgs.prefill_attention_backend,
            help="Choose the kernels for prefill attention layers (have priority over --attention-backend).",
        )
        parser.add_argument(
            "--sampling-backend",
            type=str,
            choices=["flashinfer", "pytorch"],
            default=ServerArgs.sampling_backend,
            help="Choose the kernels for sampling layers.",
        )
        parser.add_argument(
            "--grammar-backend",
            type=str,
            choices=["xgrammar", "outlines", "llguidance", "none"],
            default=ServerArgs.grammar_backend,
            help="Choose the backend for grammar-guided decoding.",
        )
        parser.add_argument(
            "--mm-attention-backend",
            type=str,
            choices=["sdpa", "fa3", "triton_attn"],
            default=ServerArgs.mm_attention_backend,
            help="Set multimodal attention backend.",
        )

        # Speculative decoding
        parser.add_argument(
            "--speculative-algorithm",
            type=str,
            choices=["EAGLE", "EAGLE3", "NEXTN"],
            help="Speculative algorithm.",
        )
        parser.add_argument(
            "--speculative-draft-model-path",
            type=str,
            help="The path of the draft model weights. This can be a local folder or a Hugging Face repo ID.",
        )
        parser.add_argument(
            "--speculative-num-steps",
            type=int,
            help="The number of steps sampled from draft model in Speculative Decoding.",
            default=ServerArgs.speculative_num_steps,
        )
        parser.add_argument(
            "--speculative-eagle-topk",
            type=int,
            help="The number of tokens sampled from the draft model in eagle2 each step.",
            default=ServerArgs.speculative_eagle_topk,
        )
        parser.add_argument(
            "--speculative-num-draft-tokens",
            type=int,
            help="The number of tokens sampled from the draft model in Speculative Decoding.",
            default=ServerArgs.speculative_num_draft_tokens,
        )
        parser.add_argument(
            "--speculative-accept-threshold-single",
            type=float,
            help="Accept a draft token if its probability in the target model is greater than this threshold.",
            default=ServerArgs.speculative_accept_threshold_single,
        )
        parser.add_argument(
            "--speculative-accept-threshold-acc",
            type=float,
            help="The accept probability of a draft token is raised from its target probability p to min(1, p / threshold_acc).",
            default=ServerArgs.speculative_accept_threshold_acc,
        )
        parser.add_argument(
            "--speculative-token-map",
            type=str,
            help="The path of the draft model's small vocab table.",
            default=ServerArgs.speculative_token_map,
        )

        # Expert parallelism
        parser.add_argument(
            "--expert-parallel-size",
            "--ep-size",
            type=int,
            default=ServerArgs.ep_size,
            help="The expert parallelism size.",
        )
        parser.add_argument(
            "--enable-ep-moe",
            action="store_true",
            help="Enabling expert parallelism for moe. The ep size is equal to the tp size.",
        )
        parser.add_argument(
            "--enable-flashinfer-cutlass-moe",
            action="store_true",
            help="Enable FlashInfer CUTLASS MoE backend for modelopt_fp4 quant on Blackwell. Supports MoE-EP with --enable-ep-moe",
        )
        parser.add_argument(
            "--enable-flashinfer-trtllm-moe",
            action="store_true",
            help="Enable FlashInfer TRTLLM MoE backend on Blackwell. Supports BlockScale FP8 MoE-EP with --enable-ep-moe",
        )
        parser.add_argument(
            "--enable-flashinfer-allreduce-fusion",
            action="store_true",
            help="Enable FlashInfer allreduce fusion for Add_RMSNorm.",
        )
        parser.add_argument(
            "--enable-deepep-moe",
            action="store_true",
            help="Enabling DeepEP MoE implementation for EP MoE.",
        )
        parser.add_argument(
            "--deepep-mode",
            type=str,
            choices=["normal", "low_latency", "auto"],
            default="auto",
            help="Select the mode when enable DeepEP MoE, could be `normal`, `low_latency` or `auto`. Default is `auto`, which means `low_latency` for decode batch and `normal` for prefill batch.",
        )
        parser.add_argument(
            "--ep-num-redundant-experts",
            type=int,
            default=ServerArgs.ep_num_redundant_experts,
            help="Allocate this number of redundant experts in expert parallel.",
        )
        parser.add_argument(
            "--ep-dispatch-algorithm",
            type=str,
            default=ServerArgs.ep_dispatch_algorithm,
            help="The algorithm to choose ranks for redundant experts in expert parallel.",
        )
        parser.add_argument(
            "--init-expert-location",
            type=str,
            default=ServerArgs.init_expert_location,
            help="Initial location of EP experts.",
        )
        parser.add_argument(
            "--enable-eplb",
            action="store_true",
            help="Enable EPLB algorithm",
        )
        parser.add_argument(
            "--eplb-algorithm",
            type=str,
            default=ServerArgs.eplb_algorithm,
            help="Chosen EPLB algorithm",
        )
        parser.add_argument(
            "--eplb-rebalance-num-iterations",
            type=int,
            default=ServerArgs.eplb_rebalance_num_iterations,
            help="Number of iterations to automatically trigger a EPLB re-balance.",
        )
        parser.add_argument(
            "--eplb-rebalance-layers-per-chunk",
            type=int,
            default=ServerArgs.eplb_rebalance_layers_per_chunk,
            help="Number of layers to rebalance per forward pass.",
        )
        parser.add_argument(
            "--expert-distribution-recorder-mode",
            type=str,
            default=ServerArgs.expert_distribution_recorder_mode,
            help="Mode of expert distribution recorder.",
        )
        parser.add_argument(
            "--expert-distribution-recorder-buffer-size",
            type=int,
            default=ServerArgs.expert_distribution_recorder_buffer_size,
            help="Circular buffer size of expert distribution recorder. Set to -1 to denote infinite buffer.",
        )
        parser.add_argument(
            "--enable-expert-distribution-metrics",
            action="store_true",
            help="Enable logging metrics for expert balancedness",
        )
        parser.add_argument(
            "--deepep-config",
            type=str,
            default=ServerArgs.deepep_config,
            help="Tuned DeepEP config suitable for your own cluster. It can be either a string with JSON content or a file path.",
        )
        parser.add_argument(
            "--moe-dense-tp-size",
            type=int,
            default=ServerArgs.moe_dense_tp_size,
            help="TP size for MoE dense MLP layers. This flag is useful when, with large TP size, there are errors caused by weights in MLP layers having dimension smaller than the min dimension GEMM supports.",
        )

        # Hierarchical cache
        parser.add_argument(
            "--enable-hierarchical-cache",
            action="store_true",
            help="Enable hierarchical cache",
        )
        parser.add_argument(
            "--hicache-ratio",
            type=float,
            default=ServerArgs.hicache_ratio,
            help="The ratio of the size of host KV cache memory pool to the size of device pool.",
        )
        parser.add_argument(
            "--hicache-size",
            type=int,
            default=ServerArgs.hicache_size,
            help="The size of host KV cache memory pool in gigabytes, which will override the hicache_ratio if set.",
        )
        parser.add_argument(
            "--hicache-write-policy",
            type=str,
            choices=["write_back", "write_through", "write_through_selective"],
            default=ServerArgs.hicache_write_policy,
            help="The write policy of hierarchical cache.",
        )
        parser.add_argument(
            "--hicache-io-backend",
            type=str,
            choices=["direct", "kernel"],
            default=ServerArgs.hicache_io_backend,
            help="The IO backend for KV cache transfer between CPU and GPU",
        )
        parser.add_argument(
            "--hicache-storage-backend",
            type=str,
<<<<<<< HEAD
            choices=["file", "lsm"],  # todo, mooncake
=======
            choices=["file", "hf3fs"],  # todo, mooncake
>>>>>>> a5f5ab40
            default=ServerArgs.hicache_storage_backend,
            help="The storage backend for hierarchical KV cache.",
        )

        # Double Sparsity
        parser.add_argument(
            "--enable-double-sparsity",
            action="store_true",
            help="Enable double sparsity attention",
        )
        parser.add_argument(
            "--ds-channel-config-path",
            type=str,
            default=ServerArgs.ds_channel_config_path,
            help="The path of the double sparsity channel config",
        )
        parser.add_argument(
            "--ds-heavy-channel-num",
            type=int,
            default=ServerArgs.ds_heavy_channel_num,
            help="The number of heavy channels in double sparsity attention",
        )
        parser.add_argument(
            "--ds-heavy-token-num",
            type=int,
            default=ServerArgs.ds_heavy_token_num,
            help="The number of heavy tokens in double sparsity attention",
        )
        parser.add_argument(
            "--ds-heavy-channel-type",
            type=str,
            default=ServerArgs.ds_heavy_channel_type,
            help="The type of heavy channels in double sparsity attention",
        )
        parser.add_argument(
            "--ds-sparse-decode-threshold",
            type=int,
            default=ServerArgs.ds_sparse_decode_threshold,
            help="The type of heavy channels in double sparsity attention",
        )

        # Optimization/debug options
        parser.add_argument(
            "--disable-radix-cache",
            action="store_true",
            help="Disable RadixAttention for prefix caching.",
        )
        parser.add_argument(
            "--cuda-graph-max-bs",
            type=int,
            default=ServerArgs.cuda_graph_max_bs,
            help="Set the maximum batch size for cuda graph. It will extend the cuda graph capture batch size to this value.",
        )
        parser.add_argument(
            "--cuda-graph-bs",
            type=int,
            nargs="+",
            help="Set the list of batch sizes for cuda graph.",
        )
        parser.add_argument(
            "--disable-cuda-graph",
            action="store_true",
            help="Disable cuda graph.",
        )
        parser.add_argument(
            "--disable-cuda-graph-padding",
            action="store_true",
            help="Disable cuda graph when padding is needed. Still uses cuda graph when padding is not needed.",
        )
        parser.add_argument(
            "--enable-profile-cuda-graph",
            action="store_true",
            help="Enable profiling of cuda graph capture.",
        )
        parser.add_argument(
            "--enable-nccl-nvls",
            action="store_true",
            help="Enable NCCL NVLS for prefill heavy requests when available.",
        )
        parser.add_argument(
            "--enable-tokenizer-batch-encode",
            action="store_true",
            help="Enable batch tokenization for improved performance when processing multiple text inputs. Do not use with image inputs, pre-tokenized input_ids, or input_embeds.",
        )
        parser.add_argument(
            "--disable-outlines-disk-cache",
            action="store_true",
            help="Disable disk cache of outlines to avoid possible crashes related to file system or high concurrency.",
        )
        parser.add_argument(
            "--disable-custom-all-reduce",
            action="store_true",
            help="Disable the custom all-reduce kernel and fall back to NCCL.",
        )
        parser.add_argument(
            "--enable-mscclpp",
            action="store_true",
            help="Enable using mscclpp for small messages for all-reduce kernel and fall back to NCCL.",
        )
        parser.add_argument(
            "--disable-overlap-schedule",
            action="store_true",
            help="Disable the overlap scheduler, which overlaps the CPU scheduler with GPU model worker.",
        )
        parser.add_argument(
            "--enable-mixed-chunk",
            action="store_true",
            help="Enabling mixing prefill and decode in a batch when using chunked prefill.",
        )
        parser.add_argument(
            "--enable-dp-attention",
            action="store_true",
            help="Enabling data parallelism for attention and tensor parallelism for FFN. The dp size should be equal to the tp size. Currently DeepSeek-V2 and Qwen 2/3 MoE models are supported.",
        )
        parser.add_argument(
            "--enable-dp-lm-head",
            action="store_true",
            help="Enable vocabulary parallel across the attention TP group to avoid all-gather across DP groups, optimizing performance under DP attention.",
        )
        parser.add_argument(
            "--enable-two-batch-overlap",
            action="store_true",
            help="Enabling two micro batches to overlap.",
        )
        parser.add_argument(
            "--enable-torch-compile",
            action="store_true",
            help="Optimize the model with torch.compile. Experimental feature.",
        )
        parser.add_argument(
            "--torch-compile-max-bs",
            type=int,
            default=ServerArgs.torch_compile_max_bs,
            help="Set the maximum batch size when using torch compile.",
        )
        parser.add_argument(
            "--torchao-config",
            type=str,
            default=ServerArgs.torchao_config,
            help="Optimize the model with torchao. Experimental feature. Current choices are: int8dq, int8wo, int4wo-<group_size>, fp8wo, fp8dq-per_tensor, fp8dq-per_row",
        )
        parser.add_argument(
            "--enable-nan-detection",
            action="store_true",
            help="Enable the NaN detection for debugging purposes.",
        )
        parser.add_argument(
            "--enable-p2p-check",
            action="store_true",
            help="Enable P2P check for GPU access, otherwise the p2p access is allowed by default.",
        )
        parser.add_argument(
            "--triton-attention-reduce-in-fp32",
            action="store_true",
            help="Cast the intermediate attention results to fp32 to avoid possible crashes related to fp16."
            "This only affects Triton attention kernels.",
        )
        parser.add_argument(
            "--triton-attention-num-kv-splits",
            type=int,
            default=ServerArgs.triton_attention_num_kv_splits,
            help="The number of KV splits in flash decoding Triton kernel. Larger value is better in longer context scenarios. The default value is 8.",
        )
        parser.add_argument(
            "--num-continuous-decode-steps",
            type=int,
            default=ServerArgs.num_continuous_decode_steps,
            help="Run multiple continuous decoding steps to reduce scheduling overhead. "
            "This can potentially increase throughput but may also increase time-to-first-token latency. "
            "The default value is 1, meaning only run one decoding step at a time.",
        )
        parser.add_argument(
            "--delete-ckpt-after-loading",
            action="store_true",
            help="Delete the model checkpoint after loading the model.",
        )
        parser.add_argument(
            "--enable-memory-saver",
            action="store_true",
            help="Allow saving memory using release_memory_occupation and resume_memory_occupation",
        )
        parser.add_argument(
            "--allow-auto-truncate",
            action="store_true",
            help="Allow automatically truncating requests that exceed the maximum input length instead of returning an error.",
        )
        parser.add_argument(
            "--enable-custom-logit-processor",
            action="store_true",
            help="Enable users to pass custom logit processors to the server (disabled by default for security)",
        )
        parser.add_argument(
            "--flashinfer-mla-disable-ragged",
            action="store_true",
            help="Not using ragged prefill wrapper when running flashinfer mla",
        )
        parser.add_argument(
            "--disable-shared-experts-fusion",
            action="store_true",
            help="Disable shared experts fusion optimization for deepseek v3/r1.",
        )
        parser.add_argument(
            "--disable-chunked-prefix-cache",
            action="store_true",
            help="Disable chunked prefix cache feature for deepseek, which should save overhead for short sequences.",
        )
        parser.add_argument(
            "--disable-fast-image-processor",
            action="store_true",
            help="Adopt base image processor instead of fast image processor.",
        )
        parser.add_argument(
            "--enable-return-hidden-states",
            action="store_true",
            help="Enable returning hidden states with responses.",
        )
        parser.add_argument(
            "--enable-triton-kernel-moe",
            action="store_true",
            help="Use triton moe grouped gemm kernel.",
        )

        # Debug tensor dumps
        parser.add_argument(
            "--debug-tensor-dump-output-folder",
            type=str,
            default=ServerArgs.debug_tensor_dump_output_folder,
            help="The output folder for dumping tensors.",
        )
        parser.add_argument(
            "--debug-tensor-dump-input-file",
            type=str,
            default=ServerArgs.debug_tensor_dump_input_file,
            help="The input filename for dumping tensors",
        )
        parser.add_argument(
            "--debug-tensor-dump-inject",
            type=str,
            default=ServerArgs.debug_tensor_dump_inject,
            help="Inject the outputs from jax as the input of every layer.",
        )
        parser.add_argument(
            "--debug-tensor-dump-prefill-only",
            action="store_true",
            help="Only dump the tensors for prefill requests (i.e. batch size > 1).",
        )

        # PD disaggregation
        parser.add_argument(
            "--disaggregation-mode",
            type=str,
            default="null",
            choices=["null", "prefill", "decode"],
            help='Only used for PD disaggregation. "prefill" for prefill-only server, and "decode" for decode-only server. If not specified, it is not PD disaggregated',
        )
        parser.add_argument(
            "--disaggregation-transfer-backend",
            type=str,
            default=ServerArgs.disaggregation_transfer_backend,
            choices=["mooncake", "nixl", "ascend"],
            help="The backend for disaggregation transfer. Default is mooncake.",
        )
        parser.add_argument(
            "--disaggregation-bootstrap-port",
            type=int,
            default=ServerArgs.disaggregation_bootstrap_port,
            help="Bootstrap server port on the prefill server. Default is 8998.",
        )
        parser.add_argument(
            "--disaggregation-decode-tp",
            type=int,
            default=ServerArgs.disaggregation_decode_tp,
            help="Decode tp size. If not set, it matches the tp size of the current engine. This is only set on the prefill server.",
        )
        parser.add_argument(
            "--disaggregation-decode-dp",
            type=int,
            default=ServerArgs.disaggregation_decode_dp,
            help="Decode dp size. If not set, it matches the dp size of the current engine. This is only set on the prefill server.",
        )
        parser.add_argument(
            "--disaggregation-prefill-pp",
            type=int,
            default=ServerArgs.disaggregation_prefill_pp,
            help="Prefill pp size. If not set, it is default to 1. This is only set on the decode server.",
        )
        parser.add_argument(
            "--disaggregation-ib-device",
            type=str,
            default=ServerArgs.disaggregation_ib_device,
            help="The InfiniBand devices for disaggregation transfer, accepts single device (e.g., --disaggregation-ib-device mlx5_0) "
            "or multiple comma-separated devices (e.g., --disaggregation-ib-device mlx5_0,mlx5_1). "
            "Default is None, which triggers automatic device detection when mooncake backend is enabled.",
        )
        parser.add_argument(
            "--num-reserved-decode-tokens",
            type=int,
            default=ServerArgs.num_reserved_decode_tokens,
            help="Number of decode tokens that will have memory reserved when adding new request to the running batch.",
        )
        parser.add_argument(
            "--pdlb-url",
            type=str,
            default=None,
            help="The URL of the PD disaggregation load balancer. If set, the prefill/decode server will register with the load balancer.",
        )

        # Custom weight loader
        parser.add_argument(
            "--custom-weight-loader",
            type=str,
            nargs="*",
            default=None,
            help="The custom dataloader which used to update the model. Should be set with a valid import path, such as my_package.weight_load_func",
        )
        parser.add_argument(
            "--enable-pdmux",
            action="store_true",
            help="Enable PD-Multiplexing, PD running on greenctx stream.",
        )

        # For PD-Multiplexing
        parser.add_argument(
            "--sm-group-num",
            type=int,
            default=ServerArgs.sm_group_num,
            help="Number of sm partition groups.",
        )
        parser.add_argument(
            "--weight-loader-disable-mmap",
            action="store_true",
            help="Disable mmap while loading weight using safetensors.",
        )

    @classmethod
    def from_cli_args(cls, args: argparse.Namespace):
        args.tp_size = args.tensor_parallel_size
        args.pp_size = args.pipeline_parallel_size
        args.dp_size = args.data_parallel_size
        args.ep_size = args.expert_parallel_size
        attrs = [attr.name for attr in dataclasses.fields(cls)]
        return cls(**{attr: getattr(args, attr) for attr in attrs})

    def url(self):
        if is_valid_ipv6_address(self.host):
            return f"http://[{self.host}]:{self.port}"
        else:
            return f"http://{self.host}:{self.port}"

    def get_hf_config(self):
        kwargs = {}
        hf_config = get_config(
            self.model_path,
            trust_remote_code=self.trust_remote_code,
            revision=self.revision,
            model_override_args=json.loads(self.json_model_override_args),
            **kwargs,
        )
        return hf_config

    def check_server_args(self):
        # Check parallel size constraints
        assert (
            self.tp_size * self.pp_size
        ) % self.nnodes == 0, "tp_size must be divisible by number of nodes"

        if self.pp_size > 1:
            assert (
                self.disable_overlap_schedule
                and self.speculative_algorithm is None
                and not self.enable_mixed_chunk
            ), "Pipeline parallelism is not compatible with overlap schedule, speculative decoding, mixed chunked prefill."

        assert not (
            self.dp_size > 1 and self.nnodes != 1 and not self.enable_dp_attention
        ), "multi-node data parallel is not supported unless dp attention!"

        assert self.base_gpu_id >= 0, "base_gpu_id must be non-negative"
        assert self.gpu_id_step >= 1, "gpu_id_step must be positive"

        assert self.moe_dense_tp_size in {
            1,
            None,
        }, "moe_dense_tp_size only support 1 and None currently"

        # Check model architecture
        model_arch = self.get_hf_config().architectures[0]
        if "Llama4" in model_arch:
            assert self.attention_backend == "fa3", "fa3 is required for Llama4 model"

        # Check LoRA
        self.check_lora_server_args()

        # Check speculative decoding
        if self.speculative_algorithm is not None:
            assert (
                not self.enable_mixed_chunk
            ), "enable_mixed_chunk is required for speculative decoding"

        # Check chunked prefill
        assert (
            self.chunked_prefill_size % self.page_size == 0
        ), "chunked_prefill_size must be divisible by page_size"

    def check_lora_server_args(self):
        assert (
            self.max_loras_per_batch > 0
            # FIXME
            and (self.lora_paths is None or self.disable_radix_cache)
        ), "compatibility of lora and radix attention is in progress"

        # Enable LoRA if any LoRA paths are provided for backward compatibility.
        if self.lora_paths:
            if self.enable_lora is None:
                self.enable_lora = True
                logger.info(
                    "--enable-lora is set to True because --lora-paths is provided."
                )
            elif self.enable_lora is False:
                logger.warning(
                    "--enable-lora is set to False, any provided lora_paths will be ignored."
                )

        if self.enable_lora:
            # Normalize lora_paths to a dictionary if it is a list.
            if isinstance(self.lora_paths, list):
                lora_paths = self.lora_paths
                self.lora_paths = {}
                for lora_path in lora_paths:
                    if "=" in lora_path:
                        name, path = lora_path.split("=", 1)
                        self.lora_paths[name] = LoRARef(lora_name=name, lora_path=path)
                    else:
                        self.lora_paths[lora_path] = LoRARef(
                            lora_name=lora_path,
                            lora_path=lora_path,
                        )
            elif isinstance(self.lora_paths, dict):
                self.lora_paths = {
                    k: LoRARef(lora_name=k, lora_path=v)
                    for k, v in self.lora_paths.items()
                }
            elif self.lora_paths is None:
                self.lora_paths = {}
            else:
                raise ValueError(
                    f"Invalid type for --lora-paths: {type(self.lora_paths)}. "
                    "Expected a list or a dictionary."
                )

            # Expand target modules
            if self.lora_target_modules:
                self.lora_target_modules = set(self.lora_target_modules)
                if "all" in self.lora_target_modules:
                    assert (
                        len(self.lora_target_modules) == 1
                    ), "If 'all' is specified in --lora-target-modules, it should be the only module specified."
                    self.lora_target_modules = set(SUPPORTED_LORA_TARGET_MODULES)

            # Ensure sufficient information is provided for LoRA initialization.
            assert self.lora_paths or (
                self.max_lora_rank and self.lora_target_modules
            ), "When no initial --lora-paths is provided, you need to specify both --max-lora-rank and --lora-target-modules for LoRA initialization."

    def validate_disagg_tp_size(self, prefill_tp: int, decode_tp: int):
        larger_tp = max(decode_tp, prefill_tp)
        smaller_tp = min(decode_tp, prefill_tp)
        assert larger_tp % smaller_tp == 0, (
            "Different tp size is supported only when one tp is multiple of the other. "
            f"decode_tp={decode_tp}, prefill_tp={prefill_tp}"
        )

    def adjust_mem_fraction_for_vlm(self, model_config):
        vision_config = getattr(model_config.hf_config, "vision_config", None)
        if vision_config is None:
            return

        # roughly reduce the mem_fraction_static base on params of Vit
        original_server_arg_mem_fraction = self.mem_fraction_static
        # a base mem_fraction_static factor for regular Vit
        base_mem_fraction_reduction_ratio = 0.95

        vit_num_layers = getattr(vision_config, "num_hidden_layers", 24)
        vit_hidden_size = getattr(vision_config, "hidden_size", 1024)

        # baseline ViT params (ViT-L/14)
        baseline_vit_layers = 24
        baseline_vit_hidden_size = 1024

        # weight params count
        current_complexity_score = vit_num_layers * (vit_hidden_size**2)
        baseline_complexity_score = baseline_vit_layers * (baseline_vit_hidden_size**2)
        complexity_ratio = (
            current_complexity_score / baseline_complexity_score
            if baseline_complexity_score > 0
            else 1.0
        )

        # every time the complexity grows 100%, adjust final factor for 10%
        sensitivity_scale = 0.1
        dynamic_adjustment_factor = 1.0 - sensitivity_scale * (complexity_ratio - 1.0)
        dynamic_adjustment_factor = max(0.8, min(1.05, dynamic_adjustment_factor))

        final_overall_factor = (
            base_mem_fraction_reduction_ratio * dynamic_adjustment_factor
        )
        self.mem_fraction_static = (
            original_server_arg_mem_fraction * final_overall_factor
        )
        logger.warning(
            f"Multimodal model: Dynamically adjusted --mem-fraction-static "
            f"from: {original_server_arg_mem_fraction:.3f} to: {self.mem_fraction_static:.3f}."
        )


def prepare_server_args(argv: List[str]) -> ServerArgs:
    """
    Prepare the server arguments from the command line arguments.

    Args:
        args: The command line arguments. Typically, it should be `sys.argv[1:]`
            to ensure compatibility with `parse_args` when no arguments are passed.

    Returns:
        The server arguments.
    """
    parser = argparse.ArgumentParser()
    ServerArgs.add_cli_args(parser)
    raw_args = parser.parse_args(argv)
    server_args = ServerArgs.from_cli_args(raw_args)
    return server_args


ZMQ_TCP_PORT_DELTA = 233


@dataclasses.dataclass
class PortArgs:
    # The ipc filename for tokenizer to receive inputs from detokenizer (zmq)
    tokenizer_ipc_name: str
    # The ipc filename for scheduler (rank 0) to receive inputs from tokenizer (zmq)
    scheduler_input_ipc_name: str
    # The ipc filename for detokenizer to receive inputs from scheduler (zmq)
    detokenizer_ipc_name: str

    # The port for nccl initialization (torch.dist)
    nccl_port: int

    # The ipc filename for rpc call between Engine and Scheduler
    rpc_ipc_name: str

    # The ipc filename for Scheduler to send metrics
    metrics_ipc_name: str

    @staticmethod
    def init_new(server_args, dp_rank: Optional[int] = None) -> "PortArgs":
        if server_args.nccl_port is None:
            nccl_port = server_args.port + random.randint(100, 1000)
            while True:
                if is_port_available(nccl_port):
                    break
                if nccl_port < 60000:
                    nccl_port += 42
                else:
                    nccl_port -= 43
        else:
            nccl_port = server_args.nccl_port

        if not server_args.enable_dp_attention:
            # Normal case, use IPC within a single node
            return PortArgs(
                tokenizer_ipc_name=f"ipc://{tempfile.NamedTemporaryFile(delete=False).name}",
                scheduler_input_ipc_name=f"ipc://{tempfile.NamedTemporaryFile(delete=False).name}",
                detokenizer_ipc_name=f"ipc://{tempfile.NamedTemporaryFile(delete=False).name}",
                nccl_port=nccl_port,
                rpc_ipc_name=f"ipc://{tempfile.NamedTemporaryFile(delete=False).name}",
                metrics_ipc_name=f"ipc://{tempfile.NamedTemporaryFile(delete=False).name}",
            )
        else:
            # DP attention. Use TCP + port to handle both single-node and multi-node.
            if server_args.nnodes == 1 and server_args.dist_init_addr is None:
                dist_init_addr = ("127.0.0.1", server_args.port + ZMQ_TCP_PORT_DELTA)
            elif server_args.dist_init_addr.startswith("["):  # ipv6 address
                port_num, host = configure_ipv6(server_args.dist_init_addr)
                dist_init_addr = (host, str(port_num))
            else:
                dist_init_addr = server_args.dist_init_addr.split(":")

            assert (
                len(dist_init_addr) == 2
            ), "please provide --dist-init-addr as host:port of head node"

            dist_init_host, dist_init_port = dist_init_addr
            port_base = int(dist_init_port) + 1
            detokenizer_port = port_base + 1
            rpc_port = port_base + 2
            metrics_ipc_name = port_base + 3
            if dp_rank is None:
                # TokenizerManager to DataParallelController
                scheduler_input_port = port_base + 4
            else:
                scheduler_input_port = port_base + 4 + 1 + dp_rank

            return PortArgs(
                tokenizer_ipc_name=f"tcp://{dist_init_host}:{port_base}",
                scheduler_input_ipc_name=f"tcp://{dist_init_host}:{scheduler_input_port}",
                detokenizer_ipc_name=f"tcp://{dist_init_host}:{detokenizer_port}",
                nccl_port=nccl_port,
                rpc_ipc_name=f"tcp://{dist_init_host}:{rpc_port}",
                metrics_ipc_name=f"tcp://{dist_init_host}:{metrics_ipc_name}",
            )


class LoRAPathAction(argparse.Action):
    def __call__(self, parser, namespace, values, option_string=None):
        setattr(namespace, self.dest, {})
        for lora_path in values:
            if "=" in lora_path:
                name, path = lora_path.split("=", 1)
                getattr(namespace, self.dest)[name] = path
            else:
                getattr(namespace, self.dest)[lora_path] = lora_path


class DeprecatedAction(argparse.Action):
    def __init__(self, option_strings, dest, nargs=0, **kwargs):
        super(DeprecatedAction, self).__init__(
            option_strings, dest, nargs=nargs, **kwargs
        )

    def __call__(self, parser, namespace, values, option_string=None):
        raise ValueError(self.help)


def auto_choose_speculative_params(self: ServerArgs):
    """
    Automatically choose the parameters for speculative decoding.

    You can tune them on your own models and prompts with scripts/playground/bench_speculative.py
    """
    hf_config = self.get_hf_config()
    arch = hf_config.architectures[0]

    if arch in ["LlamaForCausalLM"]:
        # The default value for llama
        return (5, 4, 8)
    elif arch in ["DeepseekV3ForCausalLM", "DeepseekV2ForCausalLM"]:
        # The default value for deepseek
        return (3, 1, 4)
    elif arch in ["Grok1ForCausalLM", "Grok1VForCausalLM"]:
        return (5, 4, 8)
    else:
        # The default value for all other models
        return (5, 4, 8)<|MERGE_RESOLUTION|>--- conflicted
+++ resolved
@@ -1476,11 +1476,7 @@
         parser.add_argument(
             "--hicache-storage-backend",
             type=str,
-<<<<<<< HEAD
-            choices=["file", "lsm"],  # todo, mooncake
-=======
-            choices=["file", "hf3fs"],  # todo, mooncake
->>>>>>> a5f5ab40
+            choices=["file", "hf3fs", "lsm"],  # todo, mooncake
             default=ServerArgs.hicache_storage_backend,
             help="The storage backend for hierarchical KV cache.",
         )
