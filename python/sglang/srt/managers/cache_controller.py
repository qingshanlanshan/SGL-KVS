from __future__ import annotations
import os

"""
Copyright 2023-2025 SGLang Team
Licensed under the Apache License, Version 2.0 (the "License");
you may not use this file except in compliance with the License.
You may obtain a copy of the License at
    http://www.apache.org/licenses/LICENSE-2.0
Unless required by applicable law or agreed to in writing, software
distributed under the License is distributed on an "AS IS" BASIS,
WITHOUT WARRANTIES OR CONDITIONS OF ANY KIND, either express or implied.
See the License for the specific language governing permissions and
limitations under the License.
"""

import logging
import math
import threading
import time
from queue import Empty, Full, PriorityQueue, Queue
<<<<<<< HEAD
from typing import TYPE_CHECKING, List, Optional
from sglang.srt.mem_cache.radix_cache import TreeNode
=======
from typing import TYPE_CHECKING, List, NamedTuple, Optional, Set, Tuple
>>>>>>> 86a32bb5

import torch

from sglang.srt.mem_cache.hicache_storage import HiCacheStorageConfig

if TYPE_CHECKING:
    from sglang.srt.mem_cache.allocator import BaseTokenToKVPoolAllocator
    from sglang.srt.mem_cache.memory_pool_host import HostKVCache

from sglang.srt.distributed import (
    get_tensor_model_parallel_rank,
    get_tensor_model_parallel_world_size,
)
from sglang.srt.layers.dp_attention import (
    get_attention_dp_rank,
    get_attention_tp_rank,
    get_attention_tp_size,
    is_dp_attention_enabled,
)
from sglang.srt.mem_cache.memory_pool import MHATokenToKVPool, MLATokenToKVPool

logger = logging.getLogger(__name__)

def get_token_bytes_disable_hash(tokens: List[int], last_hash: Optional[bytes] = None):
    ret = b"".join([x.to_bytes(4, byteorder="little", signed=False) for x in tokens])
    if last_hash:
        ret = last_hash + ret
    return ret

class LayerLoadingEvent:
    def __init__(self, num_layers: int):
        self._num_layers = num_layers
        self.load_events = [torch.cuda.Event() for _ in range(num_layers)]
        self.start_event = torch.cuda.Event()  # start event on controller stream

    def complete(self, layer_index: int):
        assert 0 <= layer_index < self._num_layers
        self.load_events[layer_index].record()

    def wait(self, layer_index: int):
        torch.cuda.current_stream().wait_event(self.load_events[layer_index])

    @property
    def finish_event(self):
        return self.load_events[-1]


class LayerDoneCounter:
    def __init__(self, num_layers: int):
        self.num_layers = num_layers
        # extra producer and consumer counters for overlap mode
        self.num_counters = 3
        self.events = [LayerLoadingEvent(num_layers) for _ in range(self.num_counters)]
        self.producer_index = -1
        self.consumer_index = -1

    def update_producer(self):
        self.producer_index = (self.producer_index + 1) % self.num_counters
        assert self.events[
            self.producer_index
        ].finish_event.query(), (
            "Producer finish event should be ready before being reused."
        )
        return self.producer_index

    def set_consumer(self, index: int):
        self.consumer_index = index

    def wait_until(self, threshold: int):
        if self.consumer_index < 0:
            return
        self.events[self.consumer_index].wait(threshold)

    def reset(self):
        self.producer_index = -1
        self.consumer_index = -1


class CacheOperation:

    counter = 0

    def __init__(
        self,
        host_indices: torch.Tensor,
        device_indices: torch.Tensor,
        node_id: int,
        priority: Optional[int] = None,
    ):
        self.host_indices = host_indices
        self.device_indices = device_indices
        self.node_ids = [node_id]
        self.data = None

        self.id = CacheOperation.counter
        CacheOperation.counter += 1
        # default priority is the order of creation
        self.priority = priority if priority is not None else self.id

    @staticmethod
    def merge_ops(ops: List[CacheOperation]) -> CacheOperation:
        assert len(ops) > 0
        if len(ops) == 1:
            return ops[0]

        host_indices = torch.cat([op.host_indices for op in ops])
        device_indices = torch.cat([op.device_indices for op in ops])
        node_ids = []
        priority = min(op.priority for op in ops)
        for op in ops:
            node_ids.extend(op.node_ids)
        merged_op = CacheOperation(host_indices, device_indices, -1, priority)
        merged_op.node_ids = node_ids
        return merged_op

    def __lt__(self, other: CacheOperation):
        return self.priority < other.priority


class HiCacheAck(NamedTuple):
    start_event: torch.cuda.Event
    finish_event: torch.cuda.Event
    node_ids: List[int]


class TransferBuffer:
    """
    Overlapping buffer preparation and transfer operations to improve throughput.
    """

    def __init__(
        self, stop_event, buffer_count: int = 3, max_buffer_size: int = 1024
    ) -> None:
        self.stop_event = stop_event
        self.buffers = Queue(maxsize=buffer_count)
        # todo: adjust the buffer size based on throughput profile of the system
        self.max_buffer_size = max_buffer_size

    def full(self) -> bool:
        return self.buffers.full()

    def empty(self) -> bool:
        return self.buffers.empty()

    def put(self, item, block=True, timeout=1) -> None:
        while not self.stop_event.is_set():
            try:
                self.buffers.put(item, block=block, timeout=timeout)
                break
            except Full:
                if not block:
                    break
                continue
            except Exception as e:
                logger.error(e)

    def get(self, block=True, timeout=1) -> Optional[CacheOperation]:
        try:
            return self.buffers.get(block=block, timeout=timeout)
        except Empty:
            return None
        except Exception as e:
            logger.error(e)

    def clear(self):
        self.buffers.queue.clear()


class StorageOperation:
    counter = 0

    def __init__(
        self,
        host_indices: torch.Tensor,
        token_ids: List[int],
        last_hash: Optional[str] = None,
        hash_value: Optional[List[str]] = None,
    ):
        self.host_indices = host_indices
        self.token_ids = token_ids
        self.last_hash = last_hash
        self.completed_tokens = 0
        self.hash_value = hash_value if hash_value is not None else []

        self.id = StorageOperation.counter
        StorageOperation.counter += 1

    def __lt__(self, other: "StorageOperation"):
        return self.id < other.id


class PrefetchOperation(StorageOperation):
    def __init__(
        self,
        request_id: str,
        host_indices: torch.Tensor,
        token_ids: List[int],
        last_hash: Optional[str] = None,
    ):
        self.request_id = request_id

        self._lock = threading.Lock()
        self._terminated_flag = False
        self.start_time = time.monotonic()

        super().__init__(host_indices, token_ids, last_hash)

    def increment(self, num_tokens: int):
        with self._lock:
            if self._terminated_flag:
                return False
            self.completed_tokens += num_tokens
            return True

    def mark_terminate(self):
        with self._lock:
            self._terminated_flag = True

    def is_terminated(self) -> bool:
        return self._terminated_flag


class HiCacheController:

    def __init__(
        self,
        token_to_kv_pool_allocator: BaseTokenToKVPoolAllocator,
        mem_pool_host: HostKVCache,
        page_size: int,
        tp_group: torch.distributed.ProcessGroup,
        load_cache_event: threading.Event,
        write_policy: str = "write_through_selective",
        io_backend: str = "",
        storage_backend: Optional[str] = None,
        prefetch_threshold: int = 256,
        model_name: Optional[str] = None,
        storage_backend_extra_config: Optional[str] = None,
    ):
        self.mem_pool_device_allocator = token_to_kv_pool_allocator
        self.mem_pool_device = token_to_kv_pool_allocator.get_kvcache()
        self.mem_pool_host = mem_pool_host
        self.write_policy = write_policy
        self.page_size = page_size
        self.io_backend = io_backend
        self.enable_storage = False

        if storage_backend is not None:
            self.storage_backend_type = storage_backend
            from sglang.srt.mem_cache.hicache_storage import get_hash_str

            self.get_hash_str = get_hash_str
            self.storage_config = self._generate_storage_config(
                model_name, storage_backend_extra_config
            )
            # for MLA models, only one rank needs to backup the KV cache
            self.backup_skip = (
                self.storage_config.is_mla_model
                # todo: load balancing
                and self.storage_config.tp_rank != 0
            )

            if storage_backend == "file":
                from sglang.srt.mem_cache.hicache_storage import HiCacheFile

                self.storage_backend = HiCacheFile(self.storage_config)
            elif storage_backend == "nixl":
                from sglang.srt.mem_cache.storage.nixl.hicache_nixl import HiCacheNixl

                self.storage_backend = HiCacheNixl()
            elif storage_backend == "mooncake":
                from sglang.srt.mem_cache.storage.mooncake_store.mooncake_store import (
                    MooncakeStore,
                )

                self.storage_backend = MooncakeStore(self.storage_config)
                self.storage_backend.register_buffer(self.mem_pool_host.kv_buffer)
                assert self.mem_pool_host.layout == "page_first"
            elif storage_backend == "hf3fs":
                from sglang.srt.mem_cache.storage.hf3fs.storage_hf3fs import (
                    HiCacheHF3FS,
                )

                if self.mem_pool_host.layout == "page_first":
                    bytes_per_page = (
                        mem_pool_host.get_ksize_per_token() * mem_pool_host.page_size
                    )
                elif self.mem_pool_host.layout == "layer_first":
                    bytes_per_page = (
                        mem_pool_host.get_size_per_token() * mem_pool_host.page_size
                    )
                dtype = mem_pool_host.dtype
                self.storage_backend = HiCacheHF3FS.from_env_config(
                    bytes_per_page, dtype, self.storage_config
                )
<<<<<<< HEAD
                self.get_hash_str = get_hash_str
            elif storage_backend == "lsm":
                from sglang.srt.mem_cache.lsm.lsm_store import HiCacheLSM
                self.storage_backend = HiCacheLSM()
                self.get_hash_str = get_hash_str
            elif storage_backend == "blob":
                from sglang.srt.mem_cache.lsm.lsm_store import HiCacheBlob
                self.storage_backend = HiCacheBlob()
                self.get_hash_str = get_hash_str
=======
>>>>>>> 86a32bb5
            else:
                raise NotImplementedError(
                    f"Unsupported storage backend: {storage_backend}"
                )
<<<<<<< HEAD
            self.disable_hash = os.getenv("SGLANG_HICACHE_FILE_BACKEND_STORAGE_DISABLE_HASH", "0") == "1"
            if self.disable_hash:
                if self.is_lsm_backend():
                    self.get_hash_str = get_token_bytes_disable_hash
                    logger.info(f"Disabling hash for HiCache storage backend {self.storage_backend_type}.")
                else:
                    self.disable_hash = False
                    logger.info(f"Ignoring disable hash setting for HiCache storage backend {self.storage_backend_type}.")
=======

>>>>>>> 86a32bb5
            self.enable_storage = True
            # todo: threshold policy for prefetching
            self.prefetch_threshold = max(prefetch_threshold, self.page_size)
            self.prefetch_capacity_limit = int(
                0.8 * (self.mem_pool_host.size - self.mem_pool_device.size)
            )
            # granularity of batch storage IO operations, in number of pages
            self.storage_batch_size = 128
            # tracking the number of tokens locked in prefetching, updated by the main scheduler thread
            self.prefetch_tokens_occupied = 0

            # create a new communication group for synchronizing storage operations across TP workers
            self.tp_world_size = torch.distributed.get_world_size(group=tp_group)
            if self.tp_world_size > 1:
                group_ranks = torch.distributed.get_process_group_ranks(tp_group)
                self.prefetch_tp_group = torch.distributed.new_group(
                    group_ranks, backend="gloo"
                )

            # Select the get and set functions
            self.page_get_func = self._generic_page_get
            self.page_set_func = self._generic_page_set
            self.batch_exists_func = self.storage_backend.batch_exists
            self.is_3fs_zerocopy = (
                self.storage_backend_type == "hf3fs"
                and self.mem_pool_host.layout == "page_first"
            )
            if self.storage_backend_type == "mooncake":
                self.page_get_func = self._mooncake_page_get
                self.page_set_func = self._mooncake_page_set
            elif self.is_3fs_zerocopy:
                self.page_get_func = self._3fs_zero_copy_page_get
                self.page_set_func = self._3fs_zero_copy_page_set
                self.batch_exists_func = self._3fs_zero_copy_batch_exists

        self.device = self.mem_pool_device.device
        self.layer_num = self.mem_pool_device.layer_num
        self.layer_done_counter = LayerDoneCounter(self.layer_num)
        self.mem_pool_device.register_layer_transfer_counter(self.layer_done_counter)

        if write_policy not in [
            "write_through",
            "write_through_selective",
            "write_back",
        ]:
            raise ValueError(f"Invalid write policy: {write_policy}")

        # self.write_queue = PriorityQueue[CacheOperation]()
        self.load_queue: List[CacheOperation] = []
        self.write_queue: List[CacheOperation] = []
        self.ack_load_queue: List[HiCacheAck] = []
        self.ack_write_queue: List[HiCacheAck] = []

        self.stop_event = threading.Event()
        self.write_buffer = TransferBuffer(self.stop_event)
        self.load_buffer = TransferBuffer(
            self.stop_event, buffer_count=10, max_buffer_size=100
        )

        self.write_stream = torch.cuda.Stream()
        self.load_stream = torch.cuda.Stream()

        if self.enable_storage:
            self.prefetch_thread = threading.Thread(
                target=self.prefetch_thread_func, daemon=True
            )
            self.backup_thread = threading.Thread(
                target=self.backup_thread_func, daemon=True
            )
            self.prefetch_queue = Queue()
            self.backup_queue = Queue()

            self.prefetch_revoke_queue = Queue()
            self.ack_backup_queue = Queue()
            self.host_mem_release_queue = Queue()

            self.prefetch_thread.start()
            self.backup_thread.start()

    def _generate_storage_config(
        self,
        model_name: Optional[str] = None,
        storage_backend_extra_config: Optional[str] = None,
    ):

        if is_dp_attention_enabled():
            self.tp_rank = get_attention_tp_rank()
            self.tp_size = get_attention_tp_size()
            self.dp_rank = get_attention_dp_rank()
        else:
            self.tp_rank = get_tensor_model_parallel_rank()
            self.tp_size = get_tensor_model_parallel_world_size()
            self.dp_rank = 0

        # Currently, AscendMLAPagedTokenToKVPool is the subclass of MLATokenToKVPool.
        is_mla_backend = isinstance(self.mem_pool_device, MLATokenToKVPool)

        # Parse extra config JSON if provided
        extra_config = None
        if storage_backend_extra_config:
            try:
                import json

                extra_config = json.loads(storage_backend_extra_config)
            except Exception as e:
                logger.error(f"Invalid backend extra config JSON: {e}")

        return HiCacheStorageConfig(
            tp_rank=self.tp_rank,
            tp_size=self.tp_size,
            is_mla_model=is_mla_backend,
            is_page_first_layout=self.mem_pool_host.layout == "page_first",
            model_name=model_name,
            extra_config=extra_config,
        )

    def reset(self):
        self.stop_event.set()

        self.write_queue.clear()
        self.load_queue.clear()
        self.write_buffer.clear()
        self.load_buffer.clear()
        self.ack_write_queue.clear()
        self.ack_load_queue.clear()
        if self.enable_storage:
            self.prefetch_thread.join()
            self.backup_thread.join()
            self.prefetch_queue.queue.clear()
            self.backup_queue.queue.clear()
            self.prefetch_revoke_queue.queue.clear()
            self.ack_backup_queue.queue.clear()

        self.stop_event.clear()

        if self.enable_storage:
            self.prefetch_thread = threading.Thread(
                target=self.prefetch_thread_func, daemon=True
            )
            self.backup_thread = threading.Thread(
                target=self.backup_thread_func, daemon=True
            )
            self.prefetch_thread.start()
            self.backup_thread.start()

    def write(
        self,
        device_indices: torch.Tensor,
        priority: Optional[int] = None,
        node_id: int = -1,
    ) -> Optional[torch.Tensor]:
        """
        Back up KV caches from device memory to host memory.
        """
        host_indices = self.mem_pool_host.alloc(len(device_indices))
        if host_indices is None:
            return None
        self.mem_pool_host.protect_write(host_indices)
        self.write_queue.append(
            CacheOperation(host_indices, device_indices, node_id, priority)
        )
        self.start_writing()
        return host_indices

    def start_writing(self) -> None:
        if len(self.write_queue) == 0:
            return

        op = CacheOperation.merge_ops(self.write_queue)
        host_indices, device_indices = self.move_indices(op)
        self.write_queue.clear()

        start_event = torch.cuda.Event()
        finish_event = torch.cuda.Event()

        start_event.record()
        with torch.cuda.stream(self.write_stream):
            start_event.wait(self.write_stream)
            self.mem_pool_host.backup_from_device_all_layer(
                self.mem_pool_device, host_indices, device_indices, self.io_backend
            )
            self.mem_pool_host.complete_io(op.host_indices)
            finish_event.record()
            # NOTE: We must save the host indices and device indices here,
            # this is because we need to guarantee that these tensors are
            # still alive when the write stream is executing.
            if host_indices.is_cuda:
                host_indices.record_stream(self.write_stream)
            if device_indices.is_cuda:
                device_indices.record_stream(self.write_stream)

        self.ack_write_queue.append(HiCacheAck(start_event, finish_event, op.node_ids))

    def load(
        self,
        host_indices: torch.Tensor,
        priority: Optional[int] = None,
        node_id: int = -1,
    ) -> Optional[torch.Tensor]:
        """
        Load KV caches from host memory to device memory.
        """
        device_indices = self.mem_pool_device_allocator.alloc(len(host_indices))
        if device_indices is None:
            return None
        self.mem_pool_host.protect_load(host_indices)
        self.load_queue.append(
            CacheOperation(host_indices, device_indices, node_id, priority)
        )
        return device_indices

    def move_indices(self, op: CacheOperation):
        host_indices, device_indices = op.host_indices, op.device_indices
        # move indices to GPU if using kernels, to host if using direct indexing
        if self.io_backend == "kernel":
            if not host_indices.is_cuda:
                host_indices = host_indices.to(self.device, non_blocking=True)
            return host_indices, device_indices
        elif self.io_backend == "direct":
            if self.mem_pool_host.layout == "layer_first":
                device_indices = device_indices.cpu()
                host_indices, idx = host_indices.sort()
                return host_indices, device_indices.index_select(0, idx)
            elif self.mem_pool_host.layout == "page_first_direct":
                return host_indices, device_indices.cpu()
        else:
            raise ValueError(f"Unsupported io backend")

    def start_loading(self) -> int:
        if len(self.load_queue) == 0:
            return -1

        producer_id = self.layer_done_counter.update_producer()
        op = CacheOperation.merge_ops(self.load_queue)
        host_indices, device_indices = self.move_indices(op)
        self.load_queue.clear()
        producer_event = self.layer_done_counter.events[producer_id]
        producer_event.start_event.record()

        with torch.cuda.stream(self.load_stream):
            producer_event.start_event.wait(self.load_stream)
            for i in range(self.layer_num):
                self.mem_pool_host.load_to_device_per_layer(
                    self.mem_pool_device,
                    host_indices,
                    device_indices,
                    i,
                    self.io_backend,
                )
                producer_event.complete(i)
            self.mem_pool_host.complete_io(op.host_indices)
            # NOTE: We must save the host indices and device indices here,
            # this is because we need to guarantee that these tensors are
            # still alive when the load stream is executing.
            if host_indices.is_cuda:
                host_indices.record_stream(self.load_stream)
            if device_indices.is_cuda:
                device_indices.record_stream(self.load_stream)

        self.ack_load_queue.append(
            HiCacheAck(
                start_event=producer_event.start_event,
                finish_event=producer_event.finish_event,
                node_ids=op.node_ids,
            )
        )
        return producer_id

    def evict_device(
        self, device_indices: torch.Tensor, host_indices: torch.Tensor
    ) -> int:
        if self.mem_pool_host.is_synced(host_indices):
            self.mem_pool_device_allocator.free(device_indices)
            self.mem_pool_host.update_backup(host_indices)
            return len(device_indices)
        else:
            raise ValueError(
                f"Inconsistent states: {self.mem_pool_host.get_state(host_indices)}"
            )

    def evict_host(self, host_indices: torch.Tensor, backup_only: bool = True) -> int:
        if not backup_only:
            raise ValueError("Other eviction policies are not supported yet.")

        if self.mem_pool_host.is_backup(host_indices):
            self.mem_pool_host.free(host_indices)
            return len(host_indices)
        else:
            raise ValueError(
                f"Inconsistent states: {self.mem_pool_host.get_state(host_indices)}"
            )

    def prefetch(
        self,
        request_id: str,
        host_indices: torch.Tensor,
        new_input_tokens: List[int],
        last_hash: Optional[str] = None,
    ) -> PrefetchOperation:
        """
        Prefetch KV caches from storage backend to host memory.
        """
        operation = PrefetchOperation(
            request_id, host_indices, new_input_tokens, last_hash,
        )
        self.prefetch_queue.put(operation)
        return operation

    def terminate_prefetch(self, operation):
        operation.mark_terminate()
        return operation.completed_tokens, operation.hash_value

<<<<<<< HEAD
    def generic_page_transfer(self, operation: PrefetchOperation, batch_size=8):
        # if self.is_lsm_backend():
        #     batch_size = len(operation.hash_value)
        for i in range(0, len(operation.hash_value), batch_size):
            page_hashes = operation.hash_value[i : i + batch_size]
            # todo: zero copy
            dummy_page_dst = [self.mem_pool_host.get_dummy_flat_data_page()] * len(
                page_hashes
=======
    def append_host_mem_release(self, host_indices: torch.Tensor):
        chunks = host_indices.split(self.mem_pool_host.page_size)
        for chunk in chunks:
            self.host_mem_release_queue.put(chunk)

    def _3fs_zero_copy_batch_exists(self, batch_hashes):
        _batch_hashes, _, factor = self.mem_pool_host.get_buffer_with_hash(batch_hashes)
        hit_page_num = self.storage_backend.batch_exists(_batch_hashes) // factor
        return hit_page_num

    def _3fs_zero_copy_page_get(self, operation, hash_values, host_indices):
        hashes, dsts, factor = self.mem_pool_host.get_buffer_with_hash(
            hash_values, host_indices
        )
        page_data = self.storage_backend.batch_get(hashes, dsts)
        if page_data:
            inc = self.page_size * len(hashes) // factor
            operation.increment(inc)
        else:
            logger.warning(
                f"Prefetch operation {operation.request_id} failed to retrieve page {hashes}."
>>>>>>> 86a32bb5
            )

    def _mooncake_page_get(self, operation, hash_values, host_indices):
        key_strs, buffer_ptrs, buffer_sizes = self.mem_pool_host.get_buffer_meta(
            hash_values,
            host_indices,
            self.storage_config.tp_rank,
        )
        get_result = self.storage_backend.batch_get(
            key_strs,
            target_locations=buffer_ptrs,
            target_sizes=buffer_sizes,
        )
        if get_result != len(hash_values):
            logger.warning(
                f"Prefetch operation {operation.request_id} failed or partially failed."
            )
        if get_result != 0:
            operation.increment(get_result * self.page_size)

    def _generic_page_get(self, operation, hash_values, host_indices):
        dummy_page_dst = [
            self.mem_pool_host.get_dummy_flat_data_page() for _ in hash_values
        ]
        page_data = self.storage_backend.batch_get(hash_values, dummy_page_dst)
        if page_data is None:
            return
        for i in range(len(hash_values)):
            if page_data[i] is None:
                logger.warning(
                    f"Prefetch operation {operation.request_id} failed to retrieve page {hash_values[i]}."
                )
                break
<<<<<<< HEAD
            
    def mooncake_page_transfer(self, operation):
        key_strs, buffer_ptrs, buffer_sizes = self.mem_pool_host.get_buffer_meta(
            operation.hash_value, operation.host_indices
        )
        self.storage_backend.batch_get(key_strs, buffer_ptrs, buffer_sizes)
        operation.increment(len(operation.hash_value) * self.page_size)

    def is_mooncake_backend(self):
        return self.storage_backend_type == "mooncake"
    
    def is_lsm_backend(self):
        return self.storage_backend_type in ["lsm", "blob"]
=======
            # Must set the data before increasing the completed tokens.
            # Otherwise this page may be read before being set.
            self.mem_pool_host.set_from_flat_data_page(
                host_indices[i * self.page_size],
                page_data[i],
            )
            if not operation.increment(self.page_size):
                break  # Operation terminated by controller

    def _page_transfer(self, operation):
        # Transfer batch by batch
        for i in range(0, len(operation.hash_value), self.storage_batch_size):
            batch_hashes = operation.hash_value[i : i + self.storage_batch_size]
            batch_host_indices = operation.host_indices[
                i * self.page_size : (i + len(batch_hashes)) * self.page_size
            ]
            prev_completed_tokens = operation.completed_tokens
            # Get one batch token, and update the completed_tokens if succeed
            self.page_get_func(operation, batch_hashes, batch_host_indices)
            # Check termination
            if (
                operation.completed_tokens
                != prev_completed_tokens + len(batch_hashes) * self.page_size
            ):
                operation.mark_terminate()
                break  # Some operations fail or operation terminated by controller
        # release pre-allocated memory
        self.append_host_mem_release(
            operation.host_indices[operation.completed_tokens :]
        )
>>>>>>> 86a32bb5

    def prefetch_io_aux_func(self):
        """
        Auxiliary function conducting IO operations for prefetching.
        """
        while not self.stop_event.is_set():
            try:
<<<<<<< HEAD
                operation: PrefetchOperation = self.prefetch_buffer.get(block=True, timeout=1)
                logger.debug(f"[HiCacheController] Prefetch buffer length: {self.prefetch_buffer.qsize()}")
                if self.is_mooncake_backend():
                    self.mooncake_page_transfer(operation)
                else:
                    self.generic_page_transfer(operation)
=======
                operation = self.prefetch_buffer.get(block=True, timeout=1)
                self._page_transfer(operation)
                # operation terminated by controller, release pre-allocated memory
                self.append_host_mem_release(
                    operation.host_indices[operation.completed_tokens :]
                )
>>>>>>> 86a32bb5
            except Empty:
                continue

    def prefetch_rate_limited(self) -> bool:
        """
        Rate limit the prefetching operations to avoid overwhelming the storage backend.
        """
        # cancel prefetch if too much memory is occupied
        if self.prefetch_tokens_occupied >= self.prefetch_capacity_limit:
            return True
        # todo: more sophisticated rate limiting based on storage backend performance
        return False

    def _storage_hit_query(self, operation) -> tuple[list[str], int]:
        last_hash = operation.last_hash
        tokens_to_fetch = operation.token_ids

        storage_query_count = 0
        hash_value = []

        for start in range(
            0, len(tokens_to_fetch), self.page_size * self.storage_batch_size
        ):
            end = min(
                start + self.page_size * self.storage_batch_size, len(tokens_to_fetch)
            )
            batch_tokens = tokens_to_fetch[start:end]
            batch_hashes = []
            for i in range(0, len(batch_tokens), self.page_size):
                last_hash = self.get_hash_str(
                    batch_tokens[i : i + self.page_size], last_hash
                )
                batch_hashes.append(last_hash)
            hit_page_num = self.batch_exists_func(batch_hashes)
            hash_value.extend(batch_hashes[:hit_page_num])
            storage_query_count += hit_page_num * self.page_size
            if hit_page_num < len(batch_hashes):
                break
        return hash_value, storage_query_count

    def prefetch_thread_func(self):
        """
        Manage prefetching operations from storage backend to host memory.
        """
        self.prefetch_buffer = Queue()
        aux_thread = threading.Thread(target=self.prefetch_io_aux_func, daemon=True)
        aux_thread.start()
        while (not self.stop_event.is_set()) or not self.prefetch_queue.empty():
            try:
                operation: PrefetchOperation = self.prefetch_queue.get(block=True, timeout=1)
                if operation is None:
                    continue

                hash_value, storage_hit_count = self._storage_hit_query(operation)
                if self.tp_world_size > 1:
                    storage_hit_count_tensor = torch.tensor(
                        storage_hit_count, dtype=torch.int
                    )
                    torch.distributed.all_reduce(
                        storage_hit_count_tensor,
                        op=torch.distributed.ReduceOp.MIN,
                        group=self.prefetch_tp_group,
                    )
                    storage_hit_count = storage_hit_count_tensor.item()
                    
                if storage_hit_count < self.prefetch_threshold:
                    # not to prefetch if not enough benefits
                    self.prefetch_revoke_queue.put(operation.request_id)
                    self.append_host_mem_release(operation.host_indices)
                    logger.debug(
                        f"Revoking prefetch for request {operation.request_id} due to insufficient hits ({storage_hit_count})."
                    )
                else:
                    operation.hash_value = hash_value[
                        : (storage_hit_count // self.page_size)
                    ]
                    # free the pre-allocated memory for pages that are not hit
                    self.append_host_mem_release(
                        operation.host_indices[storage_hit_count:]
                    )
                    operation.host_indices = operation.host_indices[:storage_hit_count]
                    logger.debug(
                        f"Prefetching {len(operation.hash_value)} pages for request {operation.request_id}."
                    )
                    self.prefetch_buffer.put(operation)

            except Empty:
                continue

    def write_storage(
        self,
        host_indices: torch.Tensor,
        token_ids: List[int],
        hash_value: Optional[List[str]] = None,
    ) -> int:
        """
        Write KV caches from host memory to storage backend.
        """
        operation = StorageOperation(host_indices, token_ids, hash_value=hash_value)
        self.backup_queue.put(operation)
        return operation.id

<<<<<<< HEAD
    def generic_page_backup(self, operation: StorageOperation, batch_size=8):
        if self.is_lsm_backend():
            batch_size = len(operation.hash_value)
        for i in range(0, len(operation.hash_value), batch_size):
            page_hashes = operation.hash_value[i : i + batch_size]
            page_data = [
                self.mem_pool_host.get_flat_data_page(
                    operation.host_indices[j * self.page_size]
                )
                for j in range(i, i + len(page_hashes))
=======
    # non-zero copy
    def _generic_page_set(self, hash_values, host_indices) -> bool:
        data = [
            self.mem_pool_host.get_flat_data_page(host_indices[i * self.page_size])
            for i in range(len(hash_values))
        ]
        return self.storage_backend.batch_set(hash_values, data)

    # zero copy
    def _mooncake_page_set(self, hash_values, host_indices) -> bool:
        key_strs, buffer_ptrs, buffer_sizes = self.mem_pool_host.get_buffer_meta(
            hash_values,
            host_indices,
            self.storage_config.tp_rank,
        )
        success = self.storage_backend.batch_set(
            key_strs,
            target_locations=buffer_ptrs,
            target_sizes=buffer_sizes,
        )
        return success

    # zero copy
    def _3fs_zero_copy_page_set(self, hash_values, host_indices) -> bool:
        hashes, dsts, _ = self.mem_pool_host.get_buffer_with_hash(
            hash_values, host_indices
        )
        return self.storage_backend.batch_set(hashes, dsts)

    # Backup batch by batch
    def _page_backup(self, operation):
        # Backup batch by batch
        for i in range(0, len(operation.hash_value), self.storage_batch_size):
            batch_hashes = operation.hash_value[i : i + self.storage_batch_size]
            batch_host_indices = operation.host_indices[
                i * self.page_size : (i + len(batch_hashes)) * self.page_size
>>>>>>> 86a32bb5
            ]
            # Set one batch token, and record if success.
            # todo: allow partial success
            success = self.page_set_func(batch_hashes, batch_host_indices)
            if not success:
<<<<<<< HEAD
                # logger.warning(f"Failed to write page {page_hashes} to storage.")
                break
            operation.completed_tokens += self.page_size * len(page_hashes)

    def mooncake_page_backup(self, operation):
        if len(operation.hash_value):
            exist_hashvalues = self.storage_backend.exists(operation.hash_value)
            indices = operation.host_indices.tolist()
            non_exist_keys = []
            non_exist_indices = []
            for i in range(len(operation.hash_value)):
                if not exist_hashvalues[operation.hash_value[i]]:
                    non_exist_keys.append(operation.hash_value[i])
                    non_exist_indices.extend(
                        indices[i * self.page_size : (i + 1) * self.page_size]
                    )
            if len(non_exist_keys) > 0:
                key_strs, buffer_ptrs, buffer_sizes = (
                    self.mem_pool_host.get_buffer_meta(
                        non_exist_keys, non_exist_indices
                    )
                )
                # TODO: check the return value of batch set to see how many tokens are set successfully
                self.storage_backend.batch_set(
                    key_strs,
                    target_location=buffer_ptrs,
                    target_sizes=buffer_sizes,
=======
                logger.warning(
                    f"Write page to storage: {len(batch_hashes)} pages failed."
>>>>>>> 86a32bb5
                )
                break
            operation.completed_tokens += self.page_size * len(batch_hashes)

    def backup_thread_func(self):
        """
        Manage backup operations from host memory to storage backend.
        """
        while not self.stop_event.is_set():
            try:
                operation: StorageOperation = self.backup_queue.get(block=True, timeout=1)
                if operation is None:
                    continue
<<<<<<< HEAD
                logger.debug(f"Backup queue length: {self.backup_queue.qsize()}")
                last_hash = operation.last_hash
                tokens_to_backup = operation.token_ids

                backup_hit_count = 0
                remaining_tokens = len(tokens_to_backup)
                hash_value = []
                while remaining_tokens >= self.page_size:
                    last_hash = self.get_hash_str(
                        tokens_to_backup[
                            backup_hit_count : backup_hit_count + self.page_size
                        ],
                        last_hash,
                    )
                    backup_hit_count += self.page_size
                    hash_value.append(last_hash)
                    remaining_tokens -= self.page_size
                operation.hash_value = hash_value

                if self.is_mooncake_backend():
                    self.mooncake_page_backup(operation)
                else:
                    self.generic_page_backup(operation)

                min_completed_tokens = operation.completed_tokens
                if self.tp_world_size > 1:
                    completed_tokens_tensor = torch.tensor(
                        min_completed_tokens, dtype=torch.int
                    )
                    torch.distributed.all_reduce(
                        completed_tokens_tensor,
                        op=torch.distributed.ReduceOp.MIN,
                        group=self.backup_tp_group,
                    )
                    min_completed_tokens = completed_tokens_tensor.item()

                self.ack_backup_queue.put(
                    (
                        operation.id,
                        operation.hash_value[: min_completed_tokens // self.page_size],
                        min_completed_tokens,
                    )
                )
=======

                if not self.backup_skip:
                    self._page_backup(operation)
                self.ack_backup_queue.put(operation)
>>>>>>> 86a32bb5

            except Empty:
                continue<|MERGE_RESOLUTION|>--- conflicted
+++ resolved
@@ -19,12 +19,8 @@
 import threading
 import time
 from queue import Empty, Full, PriorityQueue, Queue
-<<<<<<< HEAD
-from typing import TYPE_CHECKING, List, Optional
+from typing import TYPE_CHECKING, List, NamedTuple, Optional, Set, Tuple
 from sglang.srt.mem_cache.radix_cache import TreeNode
-=======
-from typing import TYPE_CHECKING, List, NamedTuple, Optional, Set, Tuple
->>>>>>> 86a32bb5
 
 import torch
 
@@ -48,10 +44,10 @@
 
 logger = logging.getLogger(__name__)
 
-def get_token_bytes_disable_hash(tokens: List[int], last_hash: Optional[bytes] = None):
+def get_token_bytes_disable_hash(tokens: List[int], prior_hash: Optional[bytes] = None):
     ret = b"".join([x.to_bytes(4, byteorder="little", signed=False) for x in tokens])
-    if last_hash:
-        ret = last_hash + ret
+    if prior_hash:
+        ret = prior_hash + ret
     return ret
 
 class LayerLoadingEvent:
@@ -319,34 +315,25 @@
                 self.storage_backend = HiCacheHF3FS.from_env_config(
                     bytes_per_page, dtype, self.storage_config
                 )
-<<<<<<< HEAD
-                self.get_hash_str = get_hash_str
             elif storage_backend == "lsm":
                 from sglang.srt.mem_cache.lsm.lsm_store import HiCacheLSM
                 self.storage_backend = HiCacheLSM()
-                self.get_hash_str = get_hash_str
             elif storage_backend == "blob":
                 from sglang.srt.mem_cache.lsm.lsm_store import HiCacheBlob
                 self.storage_backend = HiCacheBlob()
-                self.get_hash_str = get_hash_str
-=======
->>>>>>> 86a32bb5
             else:
                 raise NotImplementedError(
                     f"Unsupported storage backend: {storage_backend}"
                 )
-<<<<<<< HEAD
             self.disable_hash = os.getenv("SGLANG_HICACHE_FILE_BACKEND_STORAGE_DISABLE_HASH", "0") == "1"
             if self.disable_hash:
-                if self.is_lsm_backend():
+                if self.storage_backend_type in ["lsm", "blob"]:
                     self.get_hash_str = get_token_bytes_disable_hash
                     logger.info(f"Disabling hash for HiCache storage backend {self.storage_backend_type}.")
                 else:
                     self.disable_hash = False
                     logger.info(f"Ignoring disable hash setting for HiCache storage backend {self.storage_backend_type}.")
-=======
-
->>>>>>> 86a32bb5
+
             self.enable_storage = True
             # todo: threshold policy for prefetching
             self.prefetch_threshold = max(prefetch_threshold, self.page_size)
@@ -659,16 +646,6 @@
         operation.mark_terminate()
         return operation.completed_tokens, operation.hash_value
 
-<<<<<<< HEAD
-    def generic_page_transfer(self, operation: PrefetchOperation, batch_size=8):
-        # if self.is_lsm_backend():
-        #     batch_size = len(operation.hash_value)
-        for i in range(0, len(operation.hash_value), batch_size):
-            page_hashes = operation.hash_value[i : i + batch_size]
-            # todo: zero copy
-            dummy_page_dst = [self.mem_pool_host.get_dummy_flat_data_page()] * len(
-                page_hashes
-=======
     def append_host_mem_release(self, host_indices: torch.Tensor):
         chunks = host_indices.split(self.mem_pool_host.page_size)
         for chunk in chunks:
@@ -690,7 +667,6 @@
         else:
             logger.warning(
                 f"Prefetch operation {operation.request_id} failed to retrieve page {hashes}."
->>>>>>> 86a32bb5
             )
 
     def _mooncake_page_get(self, operation, hash_values, host_indices):
@@ -724,21 +700,6 @@
                     f"Prefetch operation {operation.request_id} failed to retrieve page {hash_values[i]}."
                 )
                 break
-<<<<<<< HEAD
-            
-    def mooncake_page_transfer(self, operation):
-        key_strs, buffer_ptrs, buffer_sizes = self.mem_pool_host.get_buffer_meta(
-            operation.hash_value, operation.host_indices
-        )
-        self.storage_backend.batch_get(key_strs, buffer_ptrs, buffer_sizes)
-        operation.increment(len(operation.hash_value) * self.page_size)
-
-    def is_mooncake_backend(self):
-        return self.storage_backend_type == "mooncake"
-    
-    def is_lsm_backend(self):
-        return self.storage_backend_type in ["lsm", "blob"]
-=======
             # Must set the data before increasing the completed tokens.
             # Otherwise this page may be read before being set.
             self.mem_pool_host.set_from_flat_data_page(
@@ -769,7 +730,6 @@
         self.append_host_mem_release(
             operation.host_indices[operation.completed_tokens :]
         )
->>>>>>> 86a32bb5
 
     def prefetch_io_aux_func(self):
         """
@@ -777,21 +737,12 @@
         """
         while not self.stop_event.is_set():
             try:
-<<<<<<< HEAD
-                operation: PrefetchOperation = self.prefetch_buffer.get(block=True, timeout=1)
-                logger.debug(f"[HiCacheController] Prefetch buffer length: {self.prefetch_buffer.qsize()}")
-                if self.is_mooncake_backend():
-                    self.mooncake_page_transfer(operation)
-                else:
-                    self.generic_page_transfer(operation)
-=======
                 operation = self.prefetch_buffer.get(block=True, timeout=1)
                 self._page_transfer(operation)
                 # operation terminated by controller, release pre-allocated memory
                 self.append_host_mem_release(
                     operation.host_indices[operation.completed_tokens :]
                 )
->>>>>>> 86a32bb5
             except Empty:
                 continue
 
@@ -894,18 +845,6 @@
         self.backup_queue.put(operation)
         return operation.id
 
-<<<<<<< HEAD
-    def generic_page_backup(self, operation: StorageOperation, batch_size=8):
-        if self.is_lsm_backend():
-            batch_size = len(operation.hash_value)
-        for i in range(0, len(operation.hash_value), batch_size):
-            page_hashes = operation.hash_value[i : i + batch_size]
-            page_data = [
-                self.mem_pool_host.get_flat_data_page(
-                    operation.host_indices[j * self.page_size]
-                )
-                for j in range(i, i + len(page_hashes))
-=======
     # non-zero copy
     def _generic_page_set(self, hash_values, host_indices) -> bool:
         data = [
@@ -942,44 +881,13 @@
             batch_hashes = operation.hash_value[i : i + self.storage_batch_size]
             batch_host_indices = operation.host_indices[
                 i * self.page_size : (i + len(batch_hashes)) * self.page_size
->>>>>>> 86a32bb5
             ]
             # Set one batch token, and record if success.
             # todo: allow partial success
             success = self.page_set_func(batch_hashes, batch_host_indices)
             if not success:
-<<<<<<< HEAD
-                # logger.warning(f"Failed to write page {page_hashes} to storage.")
-                break
-            operation.completed_tokens += self.page_size * len(page_hashes)
-
-    def mooncake_page_backup(self, operation):
-        if len(operation.hash_value):
-            exist_hashvalues = self.storage_backend.exists(operation.hash_value)
-            indices = operation.host_indices.tolist()
-            non_exist_keys = []
-            non_exist_indices = []
-            for i in range(len(operation.hash_value)):
-                if not exist_hashvalues[operation.hash_value[i]]:
-                    non_exist_keys.append(operation.hash_value[i])
-                    non_exist_indices.extend(
-                        indices[i * self.page_size : (i + 1) * self.page_size]
-                    )
-            if len(non_exist_keys) > 0:
-                key_strs, buffer_ptrs, buffer_sizes = (
-                    self.mem_pool_host.get_buffer_meta(
-                        non_exist_keys, non_exist_indices
-                    )
-                )
-                # TODO: check the return value of batch set to see how many tokens are set successfully
-                self.storage_backend.batch_set(
-                    key_strs,
-                    target_location=buffer_ptrs,
-                    target_sizes=buffer_sizes,
-=======
                 logger.warning(
                     f"Write page to storage: {len(batch_hashes)} pages failed."
->>>>>>> 86a32bb5
                 )
                 break
             operation.completed_tokens += self.page_size * len(batch_hashes)
@@ -993,56 +901,10 @@
                 operation: StorageOperation = self.backup_queue.get(block=True, timeout=1)
                 if operation is None:
                     continue
-<<<<<<< HEAD
-                logger.debug(f"Backup queue length: {self.backup_queue.qsize()}")
-                last_hash = operation.last_hash
-                tokens_to_backup = operation.token_ids
-
-                backup_hit_count = 0
-                remaining_tokens = len(tokens_to_backup)
-                hash_value = []
-                while remaining_tokens >= self.page_size:
-                    last_hash = self.get_hash_str(
-                        tokens_to_backup[
-                            backup_hit_count : backup_hit_count + self.page_size
-                        ],
-                        last_hash,
-                    )
-                    backup_hit_count += self.page_size
-                    hash_value.append(last_hash)
-                    remaining_tokens -= self.page_size
-                operation.hash_value = hash_value
-
-                if self.is_mooncake_backend():
-                    self.mooncake_page_backup(operation)
-                else:
-                    self.generic_page_backup(operation)
-
-                min_completed_tokens = operation.completed_tokens
-                if self.tp_world_size > 1:
-                    completed_tokens_tensor = torch.tensor(
-                        min_completed_tokens, dtype=torch.int
-                    )
-                    torch.distributed.all_reduce(
-                        completed_tokens_tensor,
-                        op=torch.distributed.ReduceOp.MIN,
-                        group=self.backup_tp_group,
-                    )
-                    min_completed_tokens = completed_tokens_tensor.item()
-
-                self.ack_backup_queue.put(
-                    (
-                        operation.id,
-                        operation.hash_value[: min_completed_tokens // self.page_size],
-                        min_completed_tokens,
-                    )
-                )
-=======
 
                 if not self.backup_skip:
                     self._page_backup(operation)
                 self.ack_backup_queue.put(operation)
->>>>>>> 86a32bb5
 
             except Empty:
                 continue