from __future__ import annotations

"""
Copyright 2023-2025 SGLang Team
Licensed under the Apache License, Version 2.0 (the "License");
you may not use this file except in compliance with the License.
You may obtain a copy of the License at
    http://www.apache.org/licenses/LICENSE-2.0
Unless required by applicable law or agreed to in writing, software
distributed under the License is distributed on an "AS IS" BASIS,
WITHOUT WARRANTIES OR CONDITIONS OF ANY KIND, either express or implied.
See the License for the specific language governing permissions and
limitations under the License.
"""

import logging
import math
import threading
from queue import Empty, Full, PriorityQueue, Queue
from typing import TYPE_CHECKING, List, Optional

import torch

if TYPE_CHECKING:
    from sglang.srt.mem_cache.allocator import BaseTokenToKVPoolAllocator
    from sglang.srt.mem_cache.memory_pool_host import HostKVCache

<<<<<<< HEAD
from sglang.srt.mem_cache.hicache_storage import HiCacheFile, get_hash_str, HiCacheLSM, HiCacheBlob
from sglang.srt.mem_cache.storage.hf3fs.storage_hf3fs import HiCacheHF3FS
=======
>>>>>>> 8cd34458

logger = logging.getLogger(__name__)


class LayerDoneCounter:
    def __init__(self, num_layers):
        self.num_layers = num_layers
        # extra producer and consumer counters for overlap mode
        self.num_counters = 3
        self.counters = [num_layers] * self.num_counters
        self.conditions = [threading.Condition() for _ in range(self.num_counters)]
        self.producer_index = 0
        self.consumer_index = 0

    def next_producer(self):
        return (self.producer_index + 1) % self.num_counters

    def update_producer(self):
        self.producer_index = self.next_producer()
        return self.producer_index

    def set_consumer(self, index):
        self.consumer_index = index

    def increment(self):
        with self.conditions[self.producer_index]:
            self.counters[self.producer_index] += 1
            self.conditions[self.producer_index].notify_all()

    def wait_until(self, threshold):
        with self.conditions[self.consumer_index]:
            while self.counters[self.consumer_index] <= threshold:
                self.conditions[self.consumer_index].wait()

    def reset(self):
        with self.conditions[self.producer_index]:
            self.counters[self.producer_index] = 0


class CacheOperation:

    counter = 0

    def __init__(
        self,
        host_indices: torch.Tensor,
        device_indices: torch.Tensor,
        node_id: int,
        priority: Optional[int] = None,
    ):
        self.host_indices = host_indices
        self.device_indices = device_indices
        self.node_ids = [node_id]
        self.data = None

        self.id = CacheOperation.counter
        CacheOperation.counter += 1
        # default priority is the order of creation
        self.priority = priority if priority is not None else self.id

    def merge(self, other: "CacheOperation") -> None:
        # multiple operations can be merged into a single operation for batch processing
        self.host_indices = torch.cat([self.host_indices, other.host_indices])
        self.device_indices = torch.cat([self.device_indices, other.device_indices])
        self.priority = min(self.priority, other.priority)
        self.node_ids.extend(other.node_ids)

    def split(self, factor) -> List["CacheOperation"]:
        # split an operation into smaller operations to reduce the size of intermediate buffers
        if factor <= 1:
            return [self]

        chunk_size = math.ceil(len(self.host_indices) / factor)
        split_ops = []
        for i in range(0, len(self.host_indices), chunk_size):
            split_ops.append(
                CacheOperation(
                    host_indices=self.host_indices[i : i + chunk_size],
                    device_indices=self.device_indices[i : i + chunk_size],
                    node_id=0,
                )
            )
        # Inherit the node_ids on the final chunk
        if split_ops:
            split_ops[-1].node_ids = self.node_ids

        return split_ops

    def __lt__(self, other: "CacheOperation"):
        return self.priority < other.priority


class TransferBuffer:
    """
    Overlapping buffer preparation and transfer operations to improve throughput.
    """

    def __init__(
        self, stop_event, buffer_count: int = 3, max_buffer_size: int = 1024
    ) -> None:
        self.stop_event = stop_event
        self.buffers = Queue(maxsize=buffer_count)
        # todo: adjust the buffer size based on throughput profile of the system
        self.max_buffer_size = max_buffer_size

    def full(self) -> bool:
        return self.buffers.full()

    def empty(self) -> bool:
        return self.buffers.empty()

    def put(self, item, block=True, timeout=1) -> None:
        while not self.stop_event.is_set():
            try:
                self.buffers.put(item, block=block, timeout=timeout)
                break
            except Full:
                if not block:
                    break
                continue
            except Exception as e:
                logger.error(e)

    def get(self, block=True, timeout=1) -> Optional[CacheOperation]:
        try:
            return self.buffers.get(block=block, timeout=timeout)
        except Empty:
            return None
        except Exception as e:
            logger.error(e)

    def clear(self):
        self.buffers.queue.clear()


class StorageOperation:
    counter = 0

    def __init__(
        self,
        host_indices: torch.Tensor,
        token_ids: List[int],
        last_hash: Optional[str] = None,
    ):
        self.host_indices = host_indices
        self.token_ids = token_ids
        self.last_hash = last_hash
        self.completed_tokens = 0
        self.hash_value = []

        self.id = StorageOperation.counter
        StorageOperation.counter += 1

    def __lt__(self, other: "StorageOperation"):
        return self.id < other.id


class PrefetchOperation(StorageOperation):
    def __init__(
        self,
        request_id: str,
        host_indices: torch.Tensor,
        token_ids: List[int],
        last_hash: Optional[str] = None,
    ):
        self.request_id = request_id

        self._done_flag = False
        self._lock = threading.Lock()

        super().__init__(host_indices, token_ids, last_hash)

    def increment(self, num_tokens: int):
        with self._lock:
            if self._done_flag:
                return False
            self.completed_tokens += num_tokens
            return True

    def mark_done(self):
        with self._lock:
            self._done_flag = True

    def is_done(self) -> bool:
        return self._done_flag


class HiCacheController:

    def __init__(
        self,
        token_to_kv_pool_allocator: BaseTokenToKVPoolAllocator,
        mem_pool_host: HostKVCache,
        page_size: int,
        tp_group: torch.distributed.ProcessGroup,
        load_cache_event: threading.Event = None,
        write_policy: str = "write_through_selective",
        io_backend: str = "",
        storage_backend: Optional[str] = None,
        prefetch_threshold: int = 256,
    ):
        self.mem_pool_device_allocator = token_to_kv_pool_allocator
        self.mem_pool_device = token_to_kv_pool_allocator.get_kvcache()
        self.mem_pool_host = mem_pool_host
        self.write_policy = write_policy
        self.page_size = page_size
        self.io_backend = io_backend

        self.enable_storage = False
        # todo: move backend initialization to storage backend module
        if storage_backend is not None:
            self.storage_backend_type = storage_backend
            from sglang.srt.mem_cache.hicache_storage import HiCacheFile, get_hash_str

            if storage_backend == "file":
                self.storage_backend = HiCacheFile()
                self.get_hash_str = get_hash_str
            elif storage_backend == "nixl":
                from sglang.srt.mem_cache.nixl.hicache_nixl import HiCacheNixl

                self.storage_backend = HiCacheNixl()
                self.get_hash_str = get_hash_str
            elif storage_backend == "mooncake":
                from sglang.srt.mem_cache.mooncake_store.mooncake_store import (
                    MooncakeStore,
                    get_hash_str_mooncake,
                )

                self.storage_backend = MooncakeStore()
                self.get_hash_str = get_hash_str_mooncake
                self.storage_backend.register_buffer(self.mem_pool_host.kv_buffer)
            elif storage_backend == "hf3fs":
                from sglang.srt.distributed import get_tensor_model_parallel_rank
                from sglang.srt.mem_cache.storage.hf3fs.storage_hf3fs import (
                    HiCacheHF3FS,
                )

                rank = get_tensor_model_parallel_rank()
                bytes_per_page = (
                    mem_pool_host.get_size_per_token() * mem_pool_host.page_size
                )
                dtype = mem_pool_host.dtype
                self.storage_backend = HiCacheHF3FS.from_env_config(
                    rank, bytes_per_page, dtype
                )
<<<<<<< HEAD
            elif storage_backend == "lsm":
                self.storage_backend = HiCacheLSM()
                # self.storage_backend = HiCacheBlob()
=======
                self.get_hash_str = get_hash_str
>>>>>>> 8cd34458
            else:
                raise NotImplementedError(
                    f"Unsupported storage backend: {storage_backend}"
                )
            self.enable_storage = True
            # todo: threshold policy for prefetching
            self.prefetch_threshold = max(prefetch_threshold, self.page_size)
            # create a new communication group for synchronizing storage operations across TP workers
            self.tp_world_size = torch.distributed.get_world_size(group=tp_group)
            if self.tp_world_size > 1:
                group_ranks = torch.distributed.get_process_group_ranks(tp_group)
                self.prefetch_tp_group = torch.distributed.new_group(
                    group_ranks, backend="gloo"
                )
                self.backup_tp_group = torch.distributed.new_group(
                    group_ranks, backend="gloo"
                )

        self.load_cache_event = load_cache_event
        self.layer_done_counter = LayerDoneCounter(self.mem_pool_device.layer_num)
        self.mem_pool_device.register_layer_transfer_counter(self.layer_done_counter)

        if write_policy not in [
            "write_through",
            "write_through_selective",
            "write_back",
        ]:
            raise ValueError(f"Invalid write policy: {write_policy}")

        self.write_queue = PriorityQueue()
        self.load_queue = PriorityQueue()

        self.ack_write_queue = Queue()
        self.ack_load_queue = Queue()

        self.stop_event = threading.Event()
        self.write_buffer = TransferBuffer(self.stop_event)
        self.load_buffer = TransferBuffer(
            self.stop_event, buffer_count=10, max_buffer_size=100
        )

        self.write_stream = torch.cuda.Stream()
        self.load_stream = torch.cuda.Stream()

        self.write_thread = threading.Thread(
            target=self.write_thread_func_direct, daemon=True
        )
        self.load_thread = threading.Thread(
            target=self.load_thread_func_layer_by_layer, daemon=True
        )

        self.write_thread.start()
        self.load_thread.start()

        if self.enable_storage:
            self.prefetch_thread = threading.Thread(
                target=self.prefetch_thread_func, daemon=True
            )
            self.backup_thread = threading.Thread(
                target=self.backup_thread_func, daemon=True
            )
            self.prefetch_queue = Queue()
            self.backup_queue = Queue()

            self.prefetch_revoke_queue = Queue()
            self.ack_backup_queue = Queue()

            self.prefetch_thread.start()
            self.backup_thread.start()

    def reset(self):
        self.stop_event.set()
        self.write_thread.join()
        self.load_thread.join()

        self.write_queue.queue.clear()
        self.load_queue.queue.clear()
        self.write_buffer.clear()
        self.load_buffer.clear()
        self.ack_write_queue.queue.clear()
        self.ack_load_queue.queue.clear()
        if self.enable_storage:
            self.prefetch_thread.join()
            self.backup_thread.join()
            self.prefetch_queue.queue.clear()
            self.backup_queue.queue.clear()
            self.prefetch_revoke_queue.queue.clear()
            self.ack_backup_queue.queue.clear()

        self.write_thread = threading.Thread(
            target=self.write_thread_func_direct, daemon=True
        )
        self.load_thread = threading.Thread(
            target=self.load_thread_func_layer_by_layer, daemon=True
        )
        self.stop_event.clear()
        self.write_thread.start()
        self.load_thread.start()

        if self.enable_storage:
            self.prefetch_thread = threading.Thread(
                target=self.prefetch_thread_func, daemon=True
            )
            self.backup_thread = threading.Thread(
                target=self.backup_thread_func, daemon=True
            )
            self.prefetch_thread.start()
            self.backup_thread.start()

    def write(
        self,
        device_indices: torch.Tensor,
        priority: Optional[int] = None,
        node_id: int = 0,
    ) -> Optional[torch.Tensor]:
        """
        Back up KV caches from device memory to host memory.
        """
        host_indices = self.mem_pool_host.alloc(len(device_indices))
        if host_indices is None:
            return None
        self.mem_pool_host.protect_write(host_indices)
        torch.cuda.current_stream().synchronize()
        self.write_queue.put(
            CacheOperation(host_indices, device_indices, node_id, priority)
        )
        return host_indices

    def load(
        self,
        host_indices: torch.Tensor,
        priority: Optional[int] = None,
        node_id: int = 0,
    ) -> Optional[torch.Tensor]:
        """
        Load KV caches from host memory to device memory.
        """
        device_indices = self.mem_pool_device_allocator.alloc(len(host_indices))
        if device_indices is None:
            return None
        self.mem_pool_host.protect_load(host_indices)
        # to ensure the device indices are ready before accessed by another CUDA stream
        torch.cuda.current_stream().synchronize()
        self.load_queue.put(
            CacheOperation(host_indices, device_indices, node_id, priority)
        )
        return device_indices

    def move_indices(self, host_indices, device_indices):
        # move indices to GPU if using kernels, to host if using direct indexing
        if self.io_backend == "kernel":
            return host_indices.to(self.mem_pool_device.device), device_indices
        elif self.io_backend == "direct":
            return host_indices, device_indices.cpu()
        else:
            raise ValueError(f"Unsupported io backend")

    def write_thread_func_direct(self):
        """
        Directly write through KV caches to host memory without buffering.
        """
        torch.cuda.set_stream(self.write_stream)
        while not self.stop_event.is_set():
            try:
                operation = self.write_queue.get(block=True, timeout=1)
                host_indices, device_indices = self.move_indices(
                    operation.host_indices, operation.device_indices
                )
                self.mem_pool_host.backup_from_device_all_layer(
                    self.mem_pool_device, host_indices, device_indices, self.io_backend
                )
                self.write_stream.synchronize()
                self.mem_pool_host.complete_io(operation.host_indices)
                for node_id in operation.node_ids:
                    if node_id != 0:
                        self.ack_write_queue.put(node_id)
            except Empty:
                continue
            except Exception as e:
                logger.error(e)

    def load_thread_func_layer_by_layer(self):
        """
        Load KV caches from host memory to device memory layer by layer.
        """
        torch.cuda.set_stream(self.load_stream)
        while not self.stop_event.is_set():
            self.load_cache_event.wait(timeout=1)
            if not self.load_cache_event.is_set():
                continue
            self.load_cache_event.clear()
            self.layer_done_counter.update_producer()

            batch_operation = None
            while self.load_queue.qsize() > 0:
                op = self.load_queue.get(block=True)
                if batch_operation is None:
                    batch_operation = op
                else:
                    batch_operation.merge(op)
            if batch_operation is None:
                continue

            # start layer-wise KV cache transfer from CPU to GPU
            self.layer_done_counter.reset()
            host_indices, device_indices = self.move_indices(
                batch_operation.host_indices, batch_operation.device_indices
            )
            for i in range(self.mem_pool_host.layer_num):
                self.mem_pool_host.load_to_device_per_layer(
                    self.mem_pool_device,
                    host_indices,
                    device_indices,
                    i,
                    self.io_backend,
                )
                self.load_stream.synchronize()
                self.layer_done_counter.increment()

            self.mem_pool_host.complete_io(batch_operation.host_indices)
            for node_id in batch_operation.node_ids:
                if node_id != 0:
                    self.ack_load_queue.put(node_id)

    def evict_device(
        self, device_indices: torch.Tensor, host_indices: torch.Tensor
    ) -> int:
        if self.mem_pool_host.is_synced(host_indices):
            self.mem_pool_device_allocator.free(device_indices)
            self.mem_pool_host.update_backup(host_indices)
            return len(device_indices)
        else:
            raise ValueError(
                f"Inconsistent states: {self.mem_pool_host.get_state(host_indices)}"
            )

    def evict_host(self, host_indices: torch.Tensor, backup_only: bool = True) -> int:
        if not backup_only:
            raise ValueError("Other eviction policies are not supported yet.")

        if self.mem_pool_host.is_backup(host_indices):
            self.mem_pool_host.free(host_indices)
            return len(host_indices)
        else:
            raise ValueError(
                f"Inconsistent states: {self.mem_pool_host.get_state(host_indices)}"
            )

    def prefetch(
        self,
        request_id: str,
        host_indices: torch.Tensor,
        new_input_tokens: List[int],
        last_hash: Optional[str] = None,
    ) -> int:
        """
        Prefetch KV caches from storage backend to host memory.
        """
        operation = PrefetchOperation(
            request_id, host_indices, new_input_tokens, last_hash
        )
        self.prefetch_queue.put(operation)
        return operation

    def terminate_prefetch(self, operation):
        operation.mark_done()
        return operation.completed_tokens, operation.hash_value

    def generic_page_transfer(self, operation, batch_size=8):
        for i in range(0, len(operation.hash_value), batch_size):
            page_hashes = operation.hash_value[i : i + batch_size]
            # todo: zero copy
            dummy_page_dst = [self.mem_pool_host.get_dummy_flat_data_page()] * len(
                page_hashes
            )
            page_data = self.storage_backend.batch_get(page_hashes, dummy_page_dst)
            if page_data is None:
                logger.warning(
                    f"Prefetch operation {operation.request_id} failed to retrieve page {page_hashes}."
                )
                break
            completed_tokens = operation.completed_tokens
            if operation.increment(self.page_size * len(page_hashes)):
                for i in range(len(page_hashes)):
                    self.mem_pool_host.set_from_flat_data_page(
                        operation.host_indices[completed_tokens],
                        page_data[i],
                    )
                    completed_tokens += self.page_size
            else:
                # operation terminated by controller, release pre-allocated memory
                self.mem_pool_host.free(
                    operation.host_indices[operation.completed_tokens :]
                )
                break

    def mooncake_page_transfer(self, operation):
        key_strs, buffer_ptrs, buffer_sizes = self.mem_pool_host.get_buffer_meta(
            operation.hash_value, operation.host_indices
        )
        self.storage_backend.batch_get(key_strs, buffer_ptrs, buffer_sizes)
        operation.increment(len(operation.hash_value) * self.page_size)

    def is_mooncake_backend(self):
        return self.storage_backend_type == "mooncake"

    def prefetch_io_aux_func(self):
        """
        Auxiliary function conducting IO operations for prefetching.
        """
        while not self.stop_event.is_set():
            try:
                operation = self.prefetch_buffer.get(block=True, timeout=1)
                if self.is_mooncake_backend():
                    self.mooncake_page_transfer(operation)
                else:
                    self.generic_page_transfer(operation)
            except Empty:
                continue

    def prefetch_thread_func(self):
        """
        Manage prefetching operations from storage backend to host memory.
        """
        self.prefetch_buffer = Queue()
        aux_thread = threading.Thread(target=self.prefetch_io_aux_func, daemon=True)
        aux_thread.start()
        while (not self.stop_event.is_set()) or not self.prefetch_queue.empty():
            try:
                operation = self.prefetch_queue.get(block=True, timeout=1)
                if operation is None:
                    continue

                last_hash = operation.last_hash
                tokens_to_fetch = operation.token_ids

                storage_hit_count = 0
                remaining_tokens = len(tokens_to_fetch)
                hash_value = []
                while remaining_tokens >= self.page_size:
                    last_hash = self.get_hash_str(
                        tokens_to_fetch[
                            storage_hit_count : storage_hit_count + self.page_size
                        ],
                        last_hash,
                    )

                    # todo, more unified interface
                    if not self.is_mooncake_backend():
                        if not self.storage_backend.exists(last_hash):
                            break
                    hash_value.append(last_hash)
                    storage_hit_count += self.page_size
                    remaining_tokens -= self.page_size

                if self.is_mooncake_backend():
                    # deferring to batch exists for mooncake store
                    exist_result = self.storage_backend.exists(hash_value)
                    storage_hit_count = (
                        sum(1 for v in exist_result.values() if v != 0) * self.page_size
                    )

                if self.tp_world_size > 1:
                    storage_hit_count_tensor = torch.tensor(
                        storage_hit_count, dtype=torch.int
                    )
                    torch.distributed.all_reduce(
                        storage_hit_count_tensor,
                        op=torch.distributed.ReduceOp.MIN,
                        group=self.prefetch_tp_group,
                    )
                    storage_hit_count = storage_hit_count_tensor.item()

                if storage_hit_count < self.prefetch_threshold:
                    # not to prefetch if not enough benefits
                    self.prefetch_revoke_queue.put(operation.request_id)
                    self.mem_pool_host.free(operation.host_indices)
                    logger.debug(
                        f"Revoking prefetch for request {operation.request_id} due to insufficient hits ({storage_hit_count})."
                    )
                else:
                    operation.hash_value = hash_value[
                        : (storage_hit_count // self.page_size)
                    ]
                    # free the pre-allocated memory for pages that are not hit
                    self.mem_pool_host.free(operation.host_indices[storage_hit_count:])
                    operation.host_indices = operation.host_indices[:storage_hit_count]
                    logger.debug(
                        f"Prefetching {len(operation.hash_value)} pages for request {operation.request_id}."
                    )
                    self.prefetch_buffer.put(operation)

            except Empty:
                continue

    def write_storage(
        self,
        host_indices: torch.Tensor,
        token_ids: List[int],
        last_hash: Optional[str] = None,
    ) -> int:
        """
        Write KV caches from host memory to storage backend.
        """
        operation = StorageOperation(host_indices, token_ids, last_hash)
        self.backup_queue.put(operation)
        return operation.id

    def generic_page_backup(self, operation, batch_size=8):
        for i in range(0, len(operation.hash_value), batch_size):
            page_hashes = operation.hash_value[i : i + batch_size]
            page_data = [
                self.mem_pool_host.get_flat_data_page(
                    operation.host_indices[j * self.page_size]
                )
                for j in range(i, i + len(page_hashes))
            ]
            success = self.storage_backend.batch_set(page_hashes, page_data)
            if not success:
                logger.warning(f"Failed to write page {page_hashes} to storage.")
                break
            operation.completed_tokens += self.page_size * len(page_hashes)

    def mooncake_page_backup(self, operation):
        if len(operation.hash_value):
            exist_hashvalues = self.storage_backend.exists(operation.hash_value)
            indices = operation.host_indices.tolist()
            non_exist_keys = []
            non_exist_indices = []
            for i in range(len(operation.hash_value)):
                if not exist_hashvalues[operation.hash_value[i]]:
                    non_exist_keys.append(operation.hash_value[i])
                    non_exist_indices.extend(
                        indices[i * self.page_size : (i + 1) * self.page_size]
                    )
            if len(non_exist_keys) > 0:
                key_strs, buffer_ptrs, buffer_sizes = (
                    self.mem_pool_host.get_buffer_meta(
                        non_exist_keys, non_exist_indices
                    )
                )
                # TODO: check the return value of batch set to see how many tokens are set successfully
                self.storage_backend.batch_set(
                    key_strs,
                    target_location=buffer_ptrs,
                    target_sizes=buffer_sizes,
                )
        operation.completed_tokens += len(operation.hash_value) * self.page_size

    def backup_thread_func(self):
        """
        Manage backup operations from host memory to storage backend.
        """
        while not self.stop_event.is_set():
            try:
                operation = self.backup_queue.get(block=True, timeout=1)
                if operation is None:
                    continue
                logger.info(f"Backup queue length: {self.backup_queue.qsize()}")
                last_hash = operation.last_hash
                tokens_to_backup = operation.token_ids

                backup_hit_count = 0
                remaining_tokens = len(tokens_to_backup)
                hash_value = []
                while remaining_tokens >= self.page_size:
                    last_hash = self.get_hash_str(
                        tokens_to_backup[
                            backup_hit_count : backup_hit_count + self.page_size
                        ],
                        last_hash,
                    )
                    backup_hit_count += self.page_size
                    hash_value.append(last_hash)
                    remaining_tokens -= self.page_size
                operation.hash_value = hash_value

                if self.is_mooncake_backend():
                    self.mooncake_page_backup(operation)
                else:
                    self.generic_page_backup(operation)

                min_completed_tokens = operation.completed_tokens
                if self.tp_world_size > 1:
                    completed_tokens_tensor = torch.tensor(
                        min_completed_tokens, dtype=torch.int
                    )
                    torch.distributed.all_reduce(
                        completed_tokens_tensor,
                        op=torch.distributed.ReduceOp.MIN,
                        group=self.backup_tp_group,
                    )
                    min_completed_tokens = completed_tokens_tensor.item()

                self.ack_backup_queue.put(
                    (
                        operation.id,
                        operation.hash_value[: min_completed_tokens // self.page_size],
                        min_completed_tokens,
                    )
                )

            except Empty:
                continue<|MERGE_RESOLUTION|>--- conflicted
+++ resolved
@@ -25,11 +25,6 @@
     from sglang.srt.mem_cache.allocator import BaseTokenToKVPoolAllocator
     from sglang.srt.mem_cache.memory_pool_host import HostKVCache
 
-<<<<<<< HEAD
-from sglang.srt.mem_cache.hicache_storage import HiCacheFile, get_hash_str, HiCacheLSM, HiCacheBlob
-from sglang.srt.mem_cache.storage.hf3fs.storage_hf3fs import HiCacheHF3FS
-=======
->>>>>>> 8cd34458
 
 logger = logging.getLogger(__name__)
 
@@ -242,7 +237,7 @@
         # todo: move backend initialization to storage backend module
         if storage_backend is not None:
             self.storage_backend_type = storage_backend
-            from sglang.srt.mem_cache.hicache_storage import HiCacheFile, get_hash_str
+            from sglang.srt.mem_cache.hicache_storage import HiCacheFile, get_hash_str, HiCacheLSM, HiCacheBlob
 
             if storage_backend == "file":
                 self.storage_backend = HiCacheFile()
@@ -275,13 +270,10 @@
                 self.storage_backend = HiCacheHF3FS.from_env_config(
                     rank, bytes_per_page, dtype
                 )
-<<<<<<< HEAD
+                self.get_hash_str = get_hash_str
             elif storage_backend == "lsm":
                 self.storage_backend = HiCacheLSM()
                 # self.storage_backend = HiCacheBlob()
-=======
-                self.get_hash_str = get_hash_str
->>>>>>> 8cd34458
             else:
                 raise NotImplementedError(
                     f"Unsupported storage backend: {storage_backend}"
