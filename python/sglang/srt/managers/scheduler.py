# Copyright 2023-2024 SGLang Team
# Licensed under the Apache License, Version 2.0 (the "License");
# you may not use this file except in compliance with the License.
# You may obtain a copy of the License at
#
#     http://www.apache.org/licenses/LICENSE-2.0
#
# Unless required by applicable law or agreed to in writing, software
# distributed under the License is distributed on an "AS IS" BASIS,
# WITHOUT WARRANTIES OR CONDITIONS OF ANY KIND, either express or implied.
# See the License for the specific language governing permissions and
# limitations under the License.
# ==============================================================================
"""A scheduler that manages a tensor parallel GPU worker."""

import datetime
import faulthandler
import logging
import os
import signal
import sys
import threading
import time
from collections import defaultdict, deque
from concurrent import futures
from dataclasses import dataclass
from http import HTTPStatus
from pathlib import Path
from types import SimpleNamespace
from typing import Dict, List, Optional, Tuple, Union

import psutil
import setproctitle
import torch
import zmq
from torch.distributed import barrier

from sglang.global_config import global_config
from sglang.srt.configs.model_config import ModelConfig
from sglang.srt.constants import GPU_MEMORY_TYPE_KV_CACHE, GPU_MEMORY_TYPE_WEIGHTS
from sglang.srt.constrained.base_grammar_backend import (
    INVALID_GRAMMAR_OBJ,
    create_grammar_backend,
)
from sglang.srt.disaggregation.decode import (
    DecodePreallocQueue,
    DecodeTransferQueue,
    SchedulerDisaggregationDecodeMixin,
)
from sglang.srt.disaggregation.kv_events import EventPublisherFactory, KVEventBatch
from sglang.srt.disaggregation.prefill import (
    PrefillBootstrapQueue,
    SchedulerDisaggregationPrefillMixin,
)
from sglang.srt.disaggregation.utils import (
    DisaggregationMode,
    MetadataBuffers,
    ReqToMetadataIdxAllocator,
    TransferBackend,
    prepare_abort,
)
from sglang.srt.distributed import get_pp_group, get_world_group
from sglang.srt.eplb.expert_distribution import get_global_expert_distribution_recorder
from sglang.srt.hf_transformers_utils import (
    get_processor,
    get_tokenizer,
    get_tokenizer_from_processor,
)
from sglang.srt.layers.dp_attention import compute_dp_attention_world_info
from sglang.srt.layers.logits_processor import LogitsProcessorOutput
from sglang.srt.managers.io_struct import (
    AbortReq,
    CloseSessionReqInput,
    ExpertDistributionReq,
    ExpertDistributionReqOutput,
    FlushCacheReqInput,
    FlushCacheReqOutput,
    GetInternalStateReq,
    GetInternalStateReqOutput,
    GetWeightsByNameReqInput,
    GetWeightsByNameReqOutput,
    HealthCheckOutput,
    InitWeightsUpdateGroupReqInput,
    InitWeightsUpdateGroupReqOutput,
    LoadLoRAAdapterReqInput,
    LoadLoRAAdapterReqOutput,
    OpenSessionReqInput,
    OpenSessionReqOutput,
    ProfileReq,
    ProfileReqOutput,
    ProfileReqType,
    ReleaseMemoryOccupationReqInput,
    ReleaseMemoryOccupationReqOutput,
    ResumeMemoryOccupationReqInput,
    ResumeMemoryOccupationReqOutput,
    RpcReqInput,
    RpcReqOutput,
    SetInternalStateReq,
    SetInternalStateReqOutput,
    SlowDownReqInput,
    SlowDownReqOutput,
    TokenizedEmbeddingReqInput,
    TokenizedGenerateReqInput,
    UnloadLoRAAdapterReqInput,
    UnloadLoRAAdapterReqOutput,
    UpdateWeightFromDiskReqInput,
    UpdateWeightFromDiskReqOutput,
    UpdateWeightsFromDistributedReqInput,
    UpdateWeightsFromDistributedReqOutput,
    UpdateWeightsFromTensorReqInput,
    UpdateWeightsFromTensorReqOutput,
)
from sglang.srt.managers.mm_utils import init_embedding_cache
from sglang.srt.managers.schedule_batch import (
    FINISH_ABORT,
    MultimodalInputs,
    Req,
    ScheduleBatch,
    global_server_args_dict,
)
from sglang.srt.managers.schedule_policy import (
    AddReqResult,
    PrefillAdder,
    SchedulePolicy,
)
from sglang.srt.managers.scheduler_output_processor_mixin import (
    SchedulerOutputProcessorMixin,
)
from sglang.srt.managers.session_controller import Session
from sglang.srt.managers.tp_worker import TpModelWorker
from sglang.srt.managers.tp_worker_overlap_thread import TpModelWorkerClient
from sglang.srt.managers.utils import validate_input_length
from sglang.srt.mem_cache.chunk_cache import ChunkCache, SWAChunkCache
from sglang.srt.mem_cache.hiradix_cache import HiRadixCache
from sglang.srt.mem_cache.radix_cache import RadixCache
from sglang.srt.mem_cache.swa_radix_cache import SWARadixCache
from sglang.srt.metrics.collector import SchedulerMetricsCollector, SchedulerStats
from sglang.srt.model_executor.forward_batch_info import ForwardMode, PPProxyTensors
from sglang.srt.reasoning_parser import ReasoningParser
from sglang.srt.server_args import PortArgs, ServerArgs
from sglang.srt.speculative.spec_info import SpeculativeAlgorithm
from sglang.srt.torch_memory_saver_adapter import TorchMemorySaverAdapter
from sglang.srt.two_batch_overlap import TboDPAttentionPreparer
from sglang.srt.utils import (
    DeepEPMode,
    DynamicGradMode,
    broadcast_pyobj,
    configure_gc_logger,
    configure_logger,
    disable_request_logging,
    get_available_gpu_memory,
    get_bool_env_var,
    get_zmq_socket,
    is_cpu,
    kill_itself_when_parent_died,
    point_to_point_pyobj,
    pyspy_dump_schedulers,
    require_mlp_sync,
    require_mlp_tp_gather,
    set_gpu_proc_affinity,
    set_random_seed,
    suppress_other_loggers,
)
from sglang.utils import TypeBasedDispatcher, get_exception_traceback
from sglang.srt.mem_cache.kv_storage import KVStorage

logger = logging.getLogger(__name__)

# Test retract decode for debugging purposes
TEST_RETRACT = get_bool_env_var("SGLANG_TEST_RETRACT")
RECORD_STEP_TIME = get_bool_env_var("SGLANG_RECORD_STEP_TIME")
GRAMMAR_TIMEOUT = float(os.environ.get("SGLANG_GRAMMAR_TIMEOUT", 300))

_is_cpu = is_cpu()


@dataclass
class GenerationBatchResult:
    logits_output: Optional[LogitsProcessorOutput]
    pp_hidden_states_proxy_tensors: Optional[torch.Tensor]
    next_token_ids: Optional[List[int]]
    extend_input_len_per_req: List[int]
    extend_logprob_start_len_per_req: List[int]
    bid: int
    can_run_cuda_graph: bool


@dataclass
class EmbeddingBatchResult:
    embeddings: torch.Tensor
    bid: int


class KvMetrics:
    def __init__(self):
        self.request_active_slots = None
        self.request_total_slots = None
        self.kv_active_blocks = None
        self.kv_total_blocks = None
        self.num_requests_waiting = None
        self.gpu_cache_usage_perc = None
        self.gpu_prefix_cache_hit_rate = None
        self.data_parallel_rank = None


class IdleSleeper:
    """
    In setups which have long inactivity periods it is desirable to reduce
    system power consumption when sglang does nothing. This would lead not only
    to power savings, but also to more CPU thermal headroom when a request
    eventually comes. This is important in cases when multiple GPUs are connected
    as each GPU would otherwise pin one thread at 100% CPU usage.

    The simplest solution is to use zmq.Poller on all sockets that may receive
    data that needs handling immediately.
    """

    def __init__(self, sockets):
        self.poller = zmq.Poller()
        for s in sockets:
            self.poller.register(s, zmq.POLLIN)

    def maybe_sleep(self):
        self.poller.poll(1000)


class Scheduler(
    SchedulerOutputProcessorMixin,
    SchedulerDisaggregationDecodeMixin,
    SchedulerDisaggregationPrefillMixin,
):
    """A scheduler that manages a tensor parallel GPU worker."""

    def __init__(
        self,
        server_args: ServerArgs,
        port_args: PortArgs,
        gpu_id: int,
        tp_rank: int,
        pp_rank: int,
        dp_rank: Optional[int],
    ):
        # Parse args
        self.server_args = server_args
        self.tp_rank = tp_rank
        self.pp_rank = pp_rank
        self.dp_rank = dp_rank
        self.tp_size = server_args.tp_size
        self.pp_size = server_args.pp_size
        self.dp_size = server_args.dp_size
        self.schedule_policy = server_args.schedule_policy
        self.enable_lora = server_args.enable_lora
        self.max_loras_per_batch = server_args.max_loras_per_batch
        self.enable_overlap = not server_args.disable_overlap_schedule
        self.skip_tokenizer_init = server_args.skip_tokenizer_init
        self.enable_metrics = server_args.enable_metrics
        self.enable_metrics_for_all_schedulers = (
            server_args.enable_metrics_for_all_schedulers
        )
        self.enable_kv_cache_events = server_args.kv_events_config is not None
        self.stream_interval = server_args.stream_interval
        self.spec_algorithm = SpeculativeAlgorithm.from_string(
            server_args.speculative_algorithm
        )
        self.gpu_id = gpu_id
        self.enable_hierarchical_cache = server_args.enable_hierarchical_cache
        self.enable_hicache_storage = server_args.hicache_storage_backend is not None
        self.page_size = server_args.page_size
        self.dp_size = server_args.dp_size
        self.attn_tp_rank, self.attn_tp_size, self.attn_dp_rank = (
            compute_dp_attention_world_info(
                server_args.enable_dp_attention,
                self.tp_rank,
                self.tp_size,
                self.dp_size,
            )
        )

        # Init inter-process communication
        context = zmq.Context(2)
        self.idle_sleeper = None

        if self.pp_rank == 0 and self.attn_tp_rank == 0:
            self.recv_from_tokenizer = get_zmq_socket(
                context, zmq.PULL, port_args.scheduler_input_ipc_name, False
            )
            self.send_to_tokenizer = get_zmq_socket(
                context, zmq.PUSH, port_args.tokenizer_ipc_name, False
            )

            if server_args.skip_tokenizer_init:
                # Directly send to the TokenizerManager
                self.send_to_detokenizer = get_zmq_socket(
                    context, zmq.PUSH, port_args.tokenizer_ipc_name, False
                )
            else:
                # Send to the DetokenizerManager
                self.send_to_detokenizer = get_zmq_socket(
                    context, zmq.PUSH, port_args.detokenizer_ipc_name, False
                )

            self.recv_from_rpc = get_zmq_socket(
                context, zmq.DEALER, port_args.rpc_ipc_name, False
            )
            if self.server_args.sleep_on_idle:
                self.idle_sleeper = IdleSleeper(
                    [
                        self.recv_from_tokenizer,
                        self.recv_from_rpc,
                    ]
                )
        else:
            self.recv_from_tokenizer = None
            self.recv_from_rpc = None
            self.send_to_tokenizer = SimpleNamespace(send_pyobj=lambda x: None)
            self.send_to_detokenizer = SimpleNamespace(send_pyobj=lambda x: None)

        if self.current_scheduler_metrics_enabled():
            self.send_metrics_from_scheduler = get_zmq_socket(
                context, zmq.PUSH, port_args.metrics_ipc_name, False
            )

        # Init tokenizer
        self.init_tokenizer()

        # Set reasoning_parser and think_end_id if --reasoning_parser is enabled
        if self.server_args.reasoning_parser and self.tokenizer:
            reasoning_parser = ReasoningParser(
                model_type=self.server_args.reasoning_parser, stream_reasoning=False
            )
            self.tokenizer.think_end_id = self.tokenizer.encode(
                reasoning_parser.detector.think_end_token, add_special_tokens=False
            )[0]

        # Check whether overlap can be enabled
        if not self.is_generation:
            self.enable_overlap = False
            logger.info("Overlap scheduler is disabled for embedding models.")

        # Launch a tensor parallel worker
        if self.enable_overlap:
            TpWorkerClass = TpModelWorkerClient
        else:
            TpWorkerClass = TpModelWorker

        self.tp_worker = TpWorkerClass(
            server_args=server_args,
            gpu_id=gpu_id,
            tp_rank=tp_rank,
            pp_rank=pp_rank,
            dp_rank=dp_rank,
            nccl_port=port_args.nccl_port,
        )

        # Launch a draft worker for speculative decoding
        if self.spec_algorithm.is_eagle():
            from sglang.srt.speculative.eagle_worker import EAGLEWorker

            self.draft_worker = EAGLEWorker(
                gpu_id=gpu_id,
                tp_rank=tp_rank,
                server_args=server_args,
                nccl_port=port_args.nccl_port,
                target_worker=self.tp_worker,
                dp_rank=dp_rank,
            )
        else:
            self.draft_worker = None

        # Get token and memory info from the model worker
        (
            self.max_total_num_tokens,
            self.max_prefill_tokens,
            self.max_running_requests,
            self.max_queued_requests,
            self.max_req_len,
            self.max_req_input_len,
            self.random_seed,
            self.device,
            worker_global_server_args_dict,
            _,
            _,
            _,
        ) = self.tp_worker.get_worker_info()
        if global_server_args_dict["max_micro_batch_size"] is None:
            global_server_args_dict["max_micro_batch_size"] = max(
                self.max_running_requests // server_args.pp_size, 1
            )

        self.tp_group = self.tp_worker.get_tp_group()
        self.tp_cpu_group = self.tp_group.cpu_group
        self.attn_tp_group = self.tp_worker.get_attention_tp_group()
        self.attn_tp_cpu_group = self.tp_worker.get_attention_tp_cpu_group()
        self.pp_group = get_pp_group()
        self.world_group = get_world_group()

        self.pad_input_ids_func = self.tp_worker.get_pad_input_ids_func()
        global_server_args_dict.update(worker_global_server_args_dict)
        set_random_seed(self.random_seed)

        # Hybrid
        self.is_hybrid = self.tp_worker.is_hybrid
        if self.is_hybrid:
            self.sliding_window_size = self.tp_worker.sliding_window_size
            self.full_tokens_per_layer, self.swa_tokens_per_layer = (
                self.tp_worker.get_tokens_per_layer_info()
            )

        # Print debug info
        if tp_rank == 0:
            avail_mem = get_available_gpu_memory(
                self.device, self.gpu_id, empty_cache=False
            )
            logger.info(
                f"max_total_num_tokens={self.max_total_num_tokens}, "
                f"chunked_prefill_size={server_args.chunked_prefill_size}, "
                f"max_prefill_tokens={self.max_prefill_tokens}, "
                f"max_running_requests={self.max_running_requests}, "
                f"context_len={self.model_config.context_len}, "
                f"available_gpu_mem={avail_mem:.2f} GB"
            )
        self.kvstore = None
        # Init memory pool and cache
        self.init_memory_pool_and_cache()

        # Init running status
        self.waiting_queue: List[Req] = []
        # The running decoding batch for continuous batching
        self.running_batch: ScheduleBatch = ScheduleBatch(reqs=[], batch_is_full=False)
        # The current forward batch
        self.cur_batch: Optional[ScheduleBatch] = None
        # The last forward batch
        self.last_batch: Optional[ScheduleBatch] = None
        self.forward_ct = 0
        self.forward_ct_decode = 0
        self.num_generated_tokens = 0
        self.last_prefill_tokens = 0
        self.last_decode_stats_tic = time.perf_counter()
        self.last_prefill_stats_tic = time.perf_counter()
        self.return_health_check_ct = 0
        self.num_retracted_reqs: int = 0
        self.num_paused_reqs: int = 0
        self.kv_transfer_speed_gb_s: float = 0.0
        self.kv_transfer_latency_ms: float = 0.0
        self.sessions: Dict[str, Session] = {}
        self.current_stream = torch.get_device_module(self.device).current_stream()
        if self.device == "cpu":
            self.current_stream.synchronize = lambda: None  # No-op for CPU
        self.forward_sleep_time = None

        # Init chunked prefill
        self.chunked_prefill_size = server_args.chunked_prefill_size
        if self.chunked_prefill_size <= 0:  # -1 means disable
            self.chunked_prefill_size = None
        self.chunked_req = None
        self.is_mixed_chunk = (
            self.chunked_prefill_size is not None and server_args.enable_mixed_chunk
        )

        # Init the grammar backend for constrained generation
        self.grammar_queue: List[Req] = []
        if not server_args.skip_tokenizer_init:
            self.grammar_backend = create_grammar_backend(
                server_args,
                self.tokenizer,
                self.model_config.vocab_size,
                self.model_config.hf_eos_token_id,
            )
        else:
            self.grammar_backend = None

        # Init schedule policy and new token estimation
        self.policy = SchedulePolicy(
            self.schedule_policy,
            self.tree_cache,
            self.enable_hierarchical_cache,
        )
        assert (
            server_args.schedule_conservativeness >= 0
        ), "Invalid schedule_conservativeness"
        self.init_new_token_ratio = min(
            global_config.default_init_new_token_ratio
            * server_args.schedule_conservativeness,
            1.0,
        )
        self.min_new_token_ratio = min(
            self.init_new_token_ratio
            * global_config.default_min_new_token_ratio_factor,
            1.0,
        )
        self.new_token_ratio_decay = (
            self.init_new_token_ratio - self.min_new_token_ratio
        ) / global_config.default_new_token_ratio_decay_steps
        self.new_token_ratio = self.init_new_token_ratio

        # Init watchdog thread
        self.watchdog_timeout = server_args.watchdog_timeout
        t = threading.Thread(target=self.watchdog_thread, daemon=True)
        t.start()
        self.parent_process = psutil.Process().parent()

        # Init memory saver, profiler and metric stats
        self.memory_saver_adapter = TorchMemorySaverAdapter.create(
            enable=server_args.enable_memory_saver
        )
        self.init_profier()

        # Init metrics stats
        self.init_metrics(tp_rank, pp_rank, dp_rank)
        self.init_kv_events(server_args.kv_events_config)

        # Init request dispatcher
        self._request_dispatcher = TypeBasedDispatcher(
            [
                (TokenizedGenerateReqInput, self.handle_generate_request),
                (TokenizedEmbeddingReqInput, self.handle_embedding_request),
                (FlushCacheReqInput, self.flush_cache_wrapped),
                (AbortReq, self.abort_request),
                (OpenSessionReqInput, self.open_session),
                (CloseSessionReqInput, self.close_session),
                (UpdateWeightFromDiskReqInput, self.update_weights_from_disk),
                (InitWeightsUpdateGroupReqInput, self.init_weights_update_group),
                (
                    UpdateWeightsFromDistributedReqInput,
                    self.update_weights_from_distributed,
                ),
                (UpdateWeightsFromTensorReqInput, self.update_weights_from_tensor),
                (GetWeightsByNameReqInput, self.get_weights_by_name),
                (ReleaseMemoryOccupationReqInput, self.release_memory_occupation),
                (ResumeMemoryOccupationReqInput, self.resume_memory_occupation),
                (SlowDownReqInput, self.slow_down),
                (ProfileReq, self.profile),
                (GetInternalStateReq, self.get_internal_state),
                (SetInternalStateReq, self.set_internal_state),
                (RpcReqInput, self.handle_rpc_request),
                (ExpertDistributionReq, self.expert_distribution_handle),
                (LoadLoRAAdapterReqInput, self.load_lora_adapter),
                (UnloadLoRAAdapterReqInput, self.unload_lora_adapter),
            ]
        )

        # Init disaggregation
        self.disaggregation_mode = DisaggregationMode(
            self.server_args.disaggregation_mode
        )
        self.init_disaggregation()

        if get_bool_env_var("SGLANG_GC_LOG"):
            configure_gc_logger()

    def current_scheduler_metrics_enabled(self):
        return self.attn_tp_rank == 0 or self.enable_metrics_for_all_schedulers

    def maybe_sleep_on_idle(self):
        if self.idle_sleeper is not None:
            self.idle_sleeper.maybe_sleep()

    def init_tokenizer(self):
        server_args = self.server_args

        self.model_config = ModelConfig.from_server_args(server_args)
        self.is_generation = self.model_config.is_generation

        if server_args.skip_tokenizer_init:
            self.tokenizer = self.processor = None
        else:
            if self.model_config.is_multimodal:
                self.processor = get_processor(
                    server_args.tokenizer_path,
                    tokenizer_mode=server_args.tokenizer_mode,
                    trust_remote_code=server_args.trust_remote_code,
                    revision=server_args.revision,
                    use_fast=not server_args.disable_fast_image_processor,
                )
                self.tokenizer = get_tokenizer_from_processor(self.processor)
            else:
                self.tokenizer = get_tokenizer(
                    server_args.tokenizer_path,
                    tokenizer_mode=server_args.tokenizer_mode,
                    trust_remote_code=server_args.trust_remote_code,
                    revision=server_args.revision,
                )

    def init_memory_pool_and_cache(self):
        server_args = self.server_args

        self.req_to_token_pool, self.token_to_kv_pool_allocator = (
            self.tp_worker.get_memory_pool()
        )

        if (
            server_args.chunked_prefill_size is not None
            and server_args.disable_radix_cache
        ):
            if self.is_hybrid:
                ChunkCacheClass = SWAChunkCache
            else:
                ChunkCacheClass = ChunkCache
            self.tree_cache = ChunkCacheClass(
                req_to_token_pool=self.req_to_token_pool,
                token_to_kv_pool_allocator=self.token_to_kv_pool_allocator,
                page_size=self.page_size,
            )
        else:
            if self.enable_hierarchical_cache:
                if server_args.enable_kvstore:
                    self.kvstore = KVStorage(
                        dtype=self.model_config.dtype,
                        head_num=self.model_config.num_key_value_heads,
                        head_dim=self.model_config.head_dim,
                        layer_num=self.model_config.num_hidden_layers,
                        compress=server_args.kvstore_compress,
                    )
                else:
                    self.kvstore = None
                self.tree_cache = HiRadixCache(
                    req_to_token_pool=self.req_to_token_pool,
                    token_to_kv_pool_allocator=self.token_to_kv_pool_allocator,
                    tp_cache_group=(
                        self.attn_tp_cpu_group
                        if self.server_args.enable_dp_attention
                        else self.tp_cpu_group
                    ),
                    page_size=self.page_size,
                    hicache_ratio=server_args.hicache_ratio,
                    hicache_size=server_args.hicache_size,
                    hicache_write_policy=server_args.hicache_write_policy,
                    hicache_io_backend=(
                        "direct"
                        if server_args.attention_backend
                        == "fa3"  # hot fix for incompatibility
                        else server_args.hicache_io_backend
                    ),
<<<<<<< HEAD
                    hicache_storage_backend=server_args.hicache_storage_backend,
=======
                    kvstore = self.kvstore,
>>>>>>> d437a56e
                )
                self.tp_worker.register_hicache_layer_transfer_counter(
                    self.tree_cache.cache_controller.layer_done_counter
                )
            elif self.is_hybrid:
                assert (
                    self.server_args.disaggregation_mode == "null"
                ), "Hybrid mode does not support disaggregation yet"
                self.tree_cache = SWARadixCache(
                    req_to_token_pool=self.req_to_token_pool,
                    token_to_kv_pool_allocator=self.token_to_kv_pool_allocator,
                    sliding_window_size=self.sliding_window_size,
                    page_size=self.page_size,
                    disable=server_args.disable_radix_cache,
                )

            else:
                self.tree_cache = RadixCache(
                    req_to_token_pool=self.req_to_token_pool,
                    token_to_kv_pool_allocator=self.token_to_kv_pool_allocator,
                    page_size=self.page_size,
                    disable=server_args.disable_radix_cache,
                    enable_kv_cache_events=self.enable_kv_cache_events,
                )

        self.decode_mem_cache_buf_multiplier = (
            1
            if self.spec_algorithm.is_none()
            else (
                server_args.speculative_num_draft_tokens
                + (
                    server_args.speculative_eagle_topk
                    * server_args.speculative_num_steps
                )
            )
        )

        embedding_cache_size = int(os.environ.get("SGLANG_VLM_CACHE_SIZE_MB", "100"))
        init_embedding_cache(embedding_cache_size * 1024 * 1024)

    def init_profier(self):
        self.torch_profiler = None
        self.torch_profiler_output_dir: Optional[str] = None
        self.profiler_activities: Optional[List[str]] = None
        self.profile_id: Optional[str] = None
        self.profiler_start_forward_ct: Optional[int] = None
        self.profiler_target_forward_ct: Optional[int] = None
        self.profiler_target_prefill_ct: Optional[int] = None
        self.profiler_target_decode_ct: Optional[int] = None
        self.profiler_prefill_ct: Optional[int] = None
        self.profiler_decode_ct: Optional[int] = None
        self.profile_by_stage: bool = False
        self.profile_steps: Optional[int] = None
        self.profile_in_progress: bool = False
        self.rpd_profiler = None

    def init_metrics(self, tp_rank: int, pp_rank: int, dp_rank: Optional[int]):
        self.last_gen_throughput: float = 0.0
        self.last_input_throughput: float = 0.0
        self.step_time_dict = defaultdict(list)  # Dict[batch size -> step time]
        self.spec_num_total_accepted_tokens = 0
        self.spec_num_total_forward_ct = 0
        self.cum_spec_accept_length = 0
        self.cum_spec_accept_count = 0
        self.total_retracted_reqs = 0
        self.stats = SchedulerStats()
        if self.enable_metrics:
            engine_type = "unified"
            labels = {
                "model_name": self.server_args.served_model_name,
                "engine_type": engine_type,
                "tp_rank": tp_rank,
                "pp_rank": pp_rank,
            }
            if dp_rank is not None:
                labels["dp_rank"] = dp_rank
            self.metrics_collector = SchedulerMetricsCollector(labels=labels)

    def init_kv_events(self, kv_events_config: Optional[str]):
        if self.enable_kv_cache_events:
            self.kv_event_publisher = EventPublisherFactory.create(
                kv_events_config, self.attn_dp_rank
            )

    def init_disaggregation(self):
        self.transfer_backend = TransferBackend(
            self.server_args.disaggregation_transfer_backend
        )

        if (
            self.disaggregation_mode == DisaggregationMode.DECODE
        ):  # *2 for the headroom.
            buffer_size = (self.req_to_token_pool.size) * 2
            self.req_to_metadata_buffer_idx_allocator = ReqToMetadataIdxAllocator(
                buffer_size
            )
            self.disagg_metadata_buffers = MetadataBuffers(
                buffer_size,
                hidden_size=self.model_config.hf_text_config.hidden_size,
                dtype=self.model_config.dtype,
                custom_mem_pool=self.token_to_kv_pool_allocator.get_kvcache().maybe_get_custom_mem_pool(),
            )

            # The decode requests polling kv cache
            self.disagg_decode_transfer_queue = DecodeTransferQueue(
                gloo_group=self.attn_tp_cpu_group,
                req_to_metadata_buffer_idx_allocator=self.req_to_metadata_buffer_idx_allocator,
                tp_rank=self.tp_rank,
                metadata_buffers=self.disagg_metadata_buffers,
                scheduler=self,
                tree_cache=self.tree_cache,
            )

            # The decode requests pending for pre-allocation
            self.disagg_decode_prealloc_queue = DecodePreallocQueue(
                req_to_token_pool=self.req_to_token_pool,
                token_to_kv_pool_allocator=self.token_to_kv_pool_allocator,
                draft_token_to_kv_pool=(
                    None
                    if self.draft_worker is None
                    else self.draft_worker.model_runner.token_to_kv_pool
                ),
                req_to_metadata_buffer_idx_allocator=self.req_to_metadata_buffer_idx_allocator,
                metadata_buffers=self.disagg_metadata_buffers,
                scheduler=self,
                transfer_queue=self.disagg_decode_transfer_queue,
                tree_cache=self.tree_cache,
                gloo_group=self.attn_tp_cpu_group,
                tp_rank=self.tp_rank,
                tp_size=self.tp_size,
                dp_size=self.server_args.dp_size,
                gpu_id=self.gpu_id,
                bootstrap_port=self.server_args.disaggregation_bootstrap_port,
                max_total_num_tokens=self.max_total_num_tokens,
                prefill_pp_size=self.server_args.disaggregation_prefill_pp,
                num_reserved_decode_tokens=self.server_args.num_reserved_decode_tokens,
                transfer_backend=self.transfer_backend,
            )

        elif self.disaggregation_mode == DisaggregationMode.PREFILL:
            # *2 for the headroom.
            buffer_size = self.max_running_requests * 2
            self.req_to_metadata_buffer_idx_allocator = ReqToMetadataIdxAllocator(
                buffer_size
            )
            self.disagg_metadata_buffers = MetadataBuffers(
                buffer_size,
                hidden_size=self.model_config.hf_text_config.hidden_size,
                dtype=self.model_config.dtype,
                custom_mem_pool=self.token_to_kv_pool_allocator.get_kvcache().maybe_get_custom_mem_pool(),
            )

            self.disagg_prefill_bootstrap_queue = PrefillBootstrapQueue(
                token_to_kv_pool=self.token_to_kv_pool_allocator.get_kvcache(),
                draft_token_to_kv_pool=(
                    None
                    if self.draft_worker is None
                    else self.draft_worker.model_runner.token_to_kv_pool
                ),
                req_to_metadata_buffer_idx_allocator=self.req_to_metadata_buffer_idx_allocator,
                metadata_buffers=self.disagg_metadata_buffers,
                tp_rank=self.tp_rank,
                tp_size=self.tp_size,
                gpu_id=self.gpu_id,
                bootstrap_port=self.server_args.disaggregation_bootstrap_port,
                gloo_group=self.attn_tp_cpu_group,
                max_total_num_tokens=self.max_total_num_tokens,
                decode_tp_size=self.server_args.disaggregation_decode_tp,
                decode_dp_size=self.server_args.disaggregation_decode_dp,
                scheduler=self,
                pp_rank=self.pp_rank,
                pp_size=self.pp_size,
                transfer_backend=self.transfer_backend,
            )
            # The prefill requests that are in the middle of kv sending
            self.disagg_prefill_inflight_queue: List[Req] = []

    @DynamicGradMode()
    def event_loop_normal(self):
        """A normal scheduler loop."""
        while True:
            recv_reqs = self.recv_requests()
            self.process_input_requests(recv_reqs)

            batch = self.get_next_batch_to_run()
            self.cur_batch = batch

            if batch:
                result = self.run_batch(batch)
                self.process_batch_result(batch, result)
            else:
                # When the server is idle, do self-check and re-init some states
                self.check_memory()
                self.check_tree_cache()
                self.new_token_ratio = self.init_new_token_ratio
                self.maybe_sleep_on_idle()

            self.last_batch = batch

    @DynamicGradMode()
    def event_loop_overlap(self):
        """A scheduler loop that overlaps the CPU processing and GPU computation."""
        self.result_queue = deque()

        while True:
            recv_reqs = self.recv_requests()
            self.process_input_requests(recv_reqs)

            batch = self.get_next_batch_to_run()
            self.cur_batch = batch

            if batch:
                batch.launch_done = threading.Event()
                result = self.run_batch(batch)
                self.result_queue.append((batch.copy(), result))

                if self.last_batch is None:
                    # Create a dummy first batch to start the pipeline for overlap schedule.
                    # It is now used for triggering the sampling_info_done event.
                    tmp_batch = ScheduleBatch(
                        reqs=None,
                        forward_mode=ForwardMode.DUMMY_FIRST,
                        next_batch_sampling_info=self.tp_worker.cur_sampling_info,
                    )
                    self.process_batch_result(tmp_batch, None, batch.launch_done)

            if self.last_batch:
                # Process the results of the last batch
                tmp_batch, tmp_result = self.result_queue.popleft()
                tmp_batch.next_batch_sampling_info = (
                    self.tp_worker.cur_sampling_info if batch else None
                )
                # NOTE: we should use current launched batch's launch_done event Instead of the last batch's
                self.process_batch_result(
                    tmp_batch, tmp_result, batch.launch_done if batch else None
                )
            elif batch is None:
                # When the server is idle, do self-check and re-init some states
                self.check_memory()
                self.check_tree_cache()
                self.new_token_ratio = self.init_new_token_ratio
                self.maybe_sleep_on_idle()

            self.last_batch = batch

    @DynamicGradMode()
    def event_loop_pp(self):
        """A non-overlap scheduler loop for pipeline parallelism."""
        mbs = [None] * self.pp_size
        last_mbs = [None] * self.pp_size
        self.running_mbs = [
            ScheduleBatch(reqs=[], batch_is_full=False) for _ in range(self.pp_size)
        ]
        bids = [None] * self.pp_size
        pp_outputs: Optional[PPProxyTensors] = None
        while True:
            server_is_idle = True
            for mb_id in range(self.pp_size):
                self.running_batch = self.running_mbs[mb_id]
                self.last_batch = last_mbs[mb_id]

                recv_reqs = self.recv_requests()
                self.process_input_requests(recv_reqs)
                mbs[mb_id] = self.get_next_batch_to_run()
                self.running_mbs[mb_id] = self.running_batch

                self.cur_batch = mbs[mb_id]
                if self.cur_batch:
                    server_is_idle = False
                    result = self.run_batch(self.cur_batch)

                # (last rank) send the outputs to the next step
                if self.pp_group.is_last_rank:
                    if self.cur_batch:
                        next_token_ids, bids[mb_id] = (
                            result.next_token_ids,
                            result.bid,
                        )
                        if self.cur_batch.return_logprob:
                            pp_outputs = PPProxyTensors(
                                {
                                    "next_token_ids": next_token_ids,
                                    "extend_input_len_per_req": result.extend_input_len_per_req,
                                    "extend_logprob_start_len_per_req": result.extend_logprob_start_len_per_req,
                                }
                                | (
                                    {
                                        f"logits_output.{k}": v
                                        for k, v in result.logits_output.__dict__.items()
                                    }
                                    if result.logits_output is not None
                                    else {}
                                )
                            )
                        else:
                            pp_outputs = PPProxyTensors(
                                {
                                    "next_token_ids": next_token_ids,
                                }
                            )
                        # send the output from the last round to let the next stage worker run post processing
                        self.pp_group.send_tensor_dict(
                            pp_outputs.tensors,
                            all_gather_group=self.attn_tp_group,
                        )

                # receive outputs and post-process (filter finished reqs) the coming microbatch
                next_mb_id = (mb_id + 1) % self.pp_size
                next_pp_outputs = None
                if mbs[next_mb_id] is not None:
                    next_pp_outputs: Optional[PPProxyTensors] = PPProxyTensors(
                        self.pp_group.recv_tensor_dict(
                            all_gather_group=self.attn_tp_group
                        )
                    )
                    mbs[next_mb_id].output_ids = next_pp_outputs["next_token_ids"]
                    logits_output_args = {
                        k[len("logits_output.") :]: v
                        for k, v in next_pp_outputs.tensors.items()
                        if k.startswith("logits_output.")
                    }
                    if len(logits_output_args) > 0:
                        logits_output = LogitsProcessorOutput(**logits_output_args)
                    else:
                        logits_output = None
                    output_result = GenerationBatchResult(
                        logits_output=logits_output,
                        pp_hidden_states_proxy_tensors=None,
                        next_token_ids=next_pp_outputs["next_token_ids"],
                        extend_input_len_per_req=next_pp_outputs.tensors.get(
                            "extend_input_len_per_req", None
                        ),
                        extend_logprob_start_len_per_req=next_pp_outputs.tensors.get(
                            "extend_logprob_start_len_per_req", None
                        ),
                        bid=bids[next_mb_id],
                        can_run_cuda_graph=result.can_run_cuda_graph,
                    )
                    self.process_batch_result(mbs[next_mb_id], output_result)
                    last_mbs[next_mb_id] = mbs[next_mb_id]

                # (not last rank)
                if not self.pp_group.is_last_rank:
                    if self.cur_batch:
                        bids[mb_id] = result.bid
                    # carry the outputs to the next stage
                    # send the outputs from the last round to let the next stage worker run post processing
                    if pp_outputs:
                        self.pp_group.send_tensor_dict(
                            pp_outputs.tensors,
                            all_gather_group=self.attn_tp_group,
                        )

                    # send out reqs to the next stage
                    dp_offset = self.attn_dp_rank * self.attn_tp_size
                    if self.attn_tp_rank == 0:
                        point_to_point_pyobj(
                            recv_reqs,
                            self.pp_rank * self.tp_size + dp_offset,
                            self.world_group.device_group,
                            self.pp_rank * self.tp_size + dp_offset,
                            (self.pp_rank + 1) * self.tp_size + dp_offset,
                        )

                    # send out proxy tensors to the next stage
                    if self.cur_batch:
                        self.pp_group.send_tensor_dict(
                            result.pp_hidden_states_proxy_tensors,
                            all_gather_group=self.attn_tp_group,
                        )

                pp_outputs = next_pp_outputs

            # When the server is idle, self-check and re-init some states
            if server_is_idle:
                self.check_memory()
                self.check_tree_cache()
                self.new_token_ratio = self.init_new_token_ratio
                self.maybe_sleep_on_idle()

    def recv_requests(self) -> List[Req]:
        """Receive results at tp_rank = 0 and broadcast it to all other TP ranks."""
        if self.pp_rank == 0:
            if self.attn_tp_rank == 0:
                recv_reqs = []

                while True:
                    try:
                        recv_req = self.recv_from_tokenizer.recv_pyobj(zmq.NOBLOCK)
                    except zmq.ZMQError:
                        break
                    recv_reqs.append(recv_req)

                while True:
                    try:
                        recv_rpc = self.recv_from_rpc.recv_pyobj(zmq.NOBLOCK)
                    except zmq.ZMQError:
                        break
                    recv_reqs.append(recv_rpc)
            else:
                recv_reqs = None
        else:
            if self.attn_tp_rank == 0:
                dp_offset = self.attn_dp_rank * self.attn_tp_size
                recv_reqs = point_to_point_pyobj(
                    [],
                    self.pp_rank * self.tp_size + dp_offset,
                    self.world_group.device_group,
                    (self.pp_rank - 1) * self.tp_size + dp_offset,
                    self.pp_rank * self.tp_size + dp_offset,
                )
            else:
                recv_reqs = None

        if self.server_args.enable_dp_attention:
            if self.attn_tp_rank == 0:
                work_reqs = [
                    req
                    for req in recv_reqs
                    if isinstance(
                        req, (TokenizedGenerateReqInput, TokenizedEmbeddingReqInput)
                    )
                ]
                control_reqs = [
                    req
                    for req in recv_reqs
                    if not isinstance(
                        req, (TokenizedGenerateReqInput, TokenizedEmbeddingReqInput)
                    )
                ]
            else:
                work_reqs = None
                control_reqs = None

            if self.attn_tp_size != 1:
                work_reqs = broadcast_pyobj(
                    work_reqs,
                    self.attn_tp_group.rank,
                    self.attn_tp_cpu_group,
                    src=self.attn_tp_group.ranks[0],
                )
            if self.tp_size != 1:
                control_reqs = broadcast_pyobj(
                    control_reqs,
                    self.tp_group.rank,
                    self.tp_cpu_group,
                    src=self.tp_group.ranks[0],
                )
            recv_reqs = work_reqs + control_reqs
        elif self.tp_size != 1:
            recv_reqs = broadcast_pyobj(
                recv_reqs,
                self.tp_group.rank,
                self.tp_cpu_group,
                src=self.tp_group.ranks[0],
            )
        return recv_reqs

    def process_input_requests(self, recv_reqs: List):
        for recv_req in recv_reqs:
            # If it is a health check generation request and there are running requests, ignore it.
            if is_health_check_generate_req(recv_req) and (
                self.chunked_req is not None or not self.running_batch.is_empty()
            ):
                self.return_health_check_ct += 1
                continue

            # If it is a work request, accept or reject the request based on the request queue size.
            if is_work_request(recv_req):
                if len(self.waiting_queue) + 1 > self.max_queued_requests:
                    abort_req = AbortReq(
                        recv_req.rid,
                        finished_reason={
                            "type": "abort",
                            "status_code": HTTPStatus.SERVICE_UNAVAILABLE,
                            "message": "The request queue is full.",
                        },
                    )
                    self.send_to_tokenizer.send_pyobj(abort_req)
                    continue
            output = self._request_dispatcher(recv_req)
            if output is not None:
                if isinstance(output, RpcReqOutput):
                    if self.recv_from_rpc is not None:
                        self.recv_from_rpc.send_pyobj(output)
                else:
                    self.send_to_tokenizer.send_pyobj(output)

    def handle_generate_request(
        self,
        recv_req: TokenizedGenerateReqInput,
    ):
        # Create a new request
        if (
            recv_req.session_params is None
            or recv_req.session_params.id is None
            or recv_req.session_params.id not in self.sessions
        ):
            if recv_req.input_embeds is not None:
                # Generate fake input_ids based on the length of input_embeds
                seq_length = len(recv_req.input_embeds)
                fake_input_ids = [1] * seq_length
                recv_req.input_ids = fake_input_ids

            if recv_req.bootstrap_port is None:
                # Use default bootstrap port
                recv_req.bootstrap_port = self.server_args.disaggregation_bootstrap_port

            req = Req(
                recv_req.rid,
                recv_req.input_text,
                recv_req.input_ids,
                recv_req.sampling_params,
                return_logprob=recv_req.return_logprob,
                top_logprobs_num=recv_req.top_logprobs_num,
                token_ids_logprob=recv_req.token_ids_logprob,
                stream=recv_req.stream,
                lora_path=recv_req.lora_path,
                input_embeds=recv_req.input_embeds,
                custom_logit_processor=recv_req.custom_logit_processor,
                return_hidden_states=recv_req.return_hidden_states,
                eos_token_ids=self.model_config.hf_eos_token_id,
                bootstrap_host=recv_req.bootstrap_host,
                bootstrap_port=recv_req.bootstrap_port,
                bootstrap_room=recv_req.bootstrap_room,
                data_parallel_rank=recv_req.data_parallel_rank,
                vocab_size=self.model_config.vocab_size,
            )
            req.tokenizer = self.tokenizer

            if self.disaggregation_mode != DisaggregationMode.NULL:
                # Invalid request for disaggregated mode
                if recv_req.bootstrap_room is None:
                    error_msg = (
                        f"Invalid request: Disaggregated request received without "
                        f"boostrap room id. {req.rid=}"
                    )
                    logger.error(error_msg)
                    prepare_abort(req, error_msg)
                    self.stream_output([req], req.return_logprob)
                    return

            if (
                recv_req.session_params is not None
                and recv_req.session_params.id is not None
            ):
                req.set_finish_with_abort(
                    f"Invalid request: session id {recv_req.session_params.id} does not exist"
                )
                self._add_request_to_queue(req)
                return
        else:
            # Create a new request from a previous session
            session = self.sessions[recv_req.session_params.id]
            req = session.create_req(recv_req, self.tokenizer)
            if isinstance(req.finished_reason, FINISH_ABORT):
                self._add_request_to_queue(req)
                return

        # Handle multimodal inputs
        if recv_req.mm_inputs is not None:
            image_inputs = MultimodalInputs.from_dict(recv_req.mm_inputs)
            # Expand a single image token into multiple dummy tokens for receiving image embeddings
            req.origin_input_ids = self.pad_input_ids_func(
                req.origin_input_ids, image_inputs
            )
            req.extend_image_inputs(image_inputs)

            if len(req.origin_input_ids) >= self.max_req_input_len:
                req.set_finish_with_abort(
                    error_msg=(
                        "Multimodal prompt is too long after expanding multimodal tokens. "
                        f"After expanding {len(req.origin_input_ids_unpadded)=} => {len(req.origin_input_ids)} >= {self.max_req_input_len}."
                    )
                )
                self._add_request_to_queue(req)
                return

        # Validate prompt length
        error_msg = validate_input_length(
            req,
            self.max_req_input_len,
            self.server_args.allow_auto_truncate,
        )
        if error_msg:
            req.set_finish_with_abort(error_msg)
            self._add_request_to_queue(req)
            return

        # Copy more attributes
        if recv_req.logprob_start_len == -1 or not recv_req.return_logprob:
            # By default, only return the logprobs for output tokens
            req.logprob_start_len = len(req.origin_input_ids) - 1
        else:
            req.logprob_start_len = recv_req.logprob_start_len

        if req.logprob_start_len >= len(req.origin_input_ids):
            error_msg = f"{req.logprob_start_len=} is higher than the number of input tokens {len(req.origin_input_ids)=}. Please use a smaller logprob_start_len."
            req.logprob_start_len = len(req.origin_input_ids) - 1
            req.set_finish_with_abort(error_msg)
            self._add_request_to_queue(req)
            return

        req.sampling_params.max_new_tokens = min(
            (
                req.sampling_params.max_new_tokens
                if req.sampling_params.max_new_tokens is not None
                else 1 << 30
            ),
            self.max_req_len - len(req.origin_input_ids) - 1,
        )

        # Init grammar cache for this request
        add_to_grammar_queue = False
        if (
            req.sampling_params.json_schema is not None
            or req.sampling_params.regex is not None
            or req.sampling_params.ebnf is not None
            or req.sampling_params.structural_tag is not None
        ):
            assert self.grammar_backend is not None
            if req.sampling_params.json_schema is not None:
                key = ("json", req.sampling_params.json_schema)
            elif req.sampling_params.regex is not None:
                key = ("regex", req.sampling_params.regex)
            elif req.sampling_params.ebnf is not None:
                key = ("ebnf", req.sampling_params.ebnf)
            elif req.sampling_params.structural_tag:
                key = ("structural_tag", req.sampling_params.structural_tag)

            value, cache_hit = self.grammar_backend.get_cached_or_future_value(key)
            req.grammar = value

            if not cache_hit:
                req.grammar_key = key
                add_to_grammar_queue = True
            else:
                if value is INVALID_GRAMMAR_OBJ:  # We hit a cached invalid grammar.
                    error_msg = f"Invalid grammar request with cache hit: {key=}"
                    req.set_finish_with_abort(error_msg)

        if add_to_grammar_queue:
            req.queue_time_start = time.perf_counter()
            self.grammar_queue.append(req)
        else:
            self._add_request_to_queue(req)

    def _add_request_to_queue(self, req: Req):
        req.queue_time_start = time.perf_counter()
        if self.disaggregation_mode == DisaggregationMode.PREFILL:
            self.disagg_prefill_bootstrap_queue.add(
                req, self.model_config.num_key_value_heads
            )
        elif self.disaggregation_mode == DisaggregationMode.DECODE:
            self.disagg_decode_prealloc_queue.add(req)
        else:
            if self.enable_hicache_storage:
                req.init_next_round_input(self.tree_cache)
                last_hash = req.last_host_node.get_last_hash_value()
                matched_len = len(req.prefix_indices) + req.host_hit_length
                if (matched_len > 0 and last_hash is not None) or matched_len == 0:
                    new_input_tokens = req.fill_ids[matched_len:]
                    self.tree_cache.prefetch_from_storage(
                        req.rid, req.last_host_node, new_input_tokens, last_hash
                    )
            self.waiting_queue.append(req)

    def _extend_requests_to_queue(self, reqs: List[Req], is_retracted: bool = False):
        if self.disaggregation_mode == DisaggregationMode.PREFILL:
            self.disagg_prefill_bootstrap_queue.extend(
                reqs, self.model_config.num_key_value_heads
            )
        elif self.disaggregation_mode == DisaggregationMode.DECODE:
            # If this is a decode server, we put the request to the decode pending prealloc queue
            self.disagg_decode_prealloc_queue.extend(reqs, is_retracted)
        else:
            self.waiting_queue.extend(reqs)

    def handle_embedding_request(
        self,
        recv_req: TokenizedEmbeddingReqInput,
    ):
        req = Req(
            recv_req.rid,
            recv_req.input_text,
            recv_req.input_ids,
            recv_req.sampling_params,
            token_type_ids=recv_req.token_type_ids,
        )
        req.tokenizer = self.tokenizer

        # Handle multimodal inputs
        if recv_req.image_inputs is not None:
            image_inputs = MultimodalInputs.from_dict(recv_req.image_inputs)
            # Expand a single image token into multiple dummy tokens for receiving image embeddings
            req.origin_input_ids = self.pad_input_ids_func(
                req.origin_input_ids, image_inputs
            )
            req.extend_image_inputs(image_inputs)

            if len(req.origin_input_ids) >= self.max_req_input_len:
                req.set_finish_with_abort(
                    error_msg=(
                        "Multimodal prompt is too long after expanding multimodal tokens. "
                        f"After expanding {len(req.origin_input_ids_unpadded)=} => {len(req.origin_input_ids)} >= {self.max_req_input_len}."
                    )
                )
                self._add_request_to_queue(req)
                return

        # Validate prompts length
        error_msg = validate_input_length(
            req,
            self.max_req_input_len,
            self.server_args.allow_auto_truncate,
        )
        if error_msg:
            self._add_request_to_queue(req)
            return

        # Copy more attributes
        req.logprob_start_len = len(req.origin_input_ids) - 1
        self._add_request_to_queue(req)

    def _emit_kv_metrics(self):
        kv_metrics = KvMetrics()
        kv_metrics.request_active_slots = self.stats.num_running_reqs
        kv_metrics.request_total_slots = self.max_running_requests
        kv_metrics.kv_active_blocks = int(
            self.stats.token_usage * self.max_total_num_tokens
        )
        kv_metrics.kv_total_blocks = self.max_total_num_tokens
        kv_metrics.num_requests_waiting = self.stats.num_queue_reqs
        kv_metrics.gpu_cache_usage_perc = self.stats.token_usage
        kv_metrics.gpu_prefix_cache_hit_rate = self.stats.cache_hit_rate
        kv_metrics.data_parallel_rank = self.dp_rank if self.dp_rank is not None else 0

        if not self.send_metrics_from_scheduler.closed:
            self.send_metrics_from_scheduler.send_pyobj(kv_metrics)

    def log_prefill_stats(
        self,
        adder: PrefillAdder,
        can_run_list: List[Req],
        running_bs: int,
    ):
        gap_latency = time.perf_counter() - self.last_prefill_stats_tic
        self.last_prefill_stats_tic = time.perf_counter()
        self.last_input_throughput = self.last_prefill_tokens / gap_latency
        self.last_prefill_tokens = adder.log_input_tokens

        if self.is_hybrid:
            (
                full_num_used,
                swa_num_used,
                full_token_usage,
                swa_token_usage,
                _,
                _,
                _,
                _,
            ) = self._get_swa_token_info()
            num_used = max(full_num_used, swa_num_used)
            token_usage = max(full_token_usage, swa_token_usage)
            token_msg = (
                f"full token usage: {full_token_usage:.2f}, "
                f"swa token usage: {swa_token_usage:.2f}, "
            )
        else:
            num_used, token_usage, _, _ = self._get_token_info()
            token_msg = f"token usage: {token_usage:.2f}, "

        num_new_seq = len(can_run_list)
        f = (
            f"Prefill batch. "
            f"#new-seq: {num_new_seq}, "
            f"#new-token: {adder.log_input_tokens}, "
            f"#cached-token: {adder.log_hit_tokens}, "
            f"{token_msg}"
        )

        if self.disaggregation_mode == DisaggregationMode.PREFILL:
            f += f"#unbootstrapped-req: {len(self.disagg_prefill_bootstrap_queue.queue)}, "
            f += f"#queue-req: {len(self.waiting_queue)}, "
            f += f"#transferring-req: {len(self.disagg_prefill_inflight_queue)}, "
            f += f"input throughput (token/s): {self.last_input_throughput:.2f}, "
        else:
            f += f"#running-req: {running_bs}, "
            f += f"#queue-req: {len(self.waiting_queue)}, "

<<<<<<< HEAD
=======
        f += f"timestamp: {datetime.datetime.now().isoformat()}"
        if self.kvstore:
            f += "\n"
            f += self.kvstore.statistics_str()
>>>>>>> d437a56e
        logger.info(f)

        if self.enable_metrics:
            total_tokens = adder.log_input_tokens + adder.log_hit_tokens

            cache_hit_rate = (
                adder.log_hit_tokens / total_tokens if total_tokens > 0 else 0.0
            )
            self.stats.num_running_reqs = running_bs
            self.stats.num_used_tokens = num_used
            self.stats.token_usage = round(token_usage, 2)
            self.stats.num_queue_reqs = len(self.waiting_queue)
            self.stats.cache_hit_rate = cache_hit_rate

            total_queue_latency = 0
            for req in can_run_list:
                total_queue_latency += req.queue_time_end - req.queue_time_start
            self.stats.avg_request_queue_latency = total_queue_latency / num_new_seq

            self.metrics_collector.log_stats(self.stats)
            self._emit_kv_metrics()
        self._publish_kv_events()

    def log_decode_stats(
        self, can_run_cuda_graph: bool, running_batch: ScheduleBatch = None
    ):
        batch = running_batch or self.running_batch

        gap_latency = time.perf_counter() - self.last_decode_stats_tic
        self.last_decode_stats_tic = time.perf_counter()
        self.last_gen_throughput = self.num_generated_tokens / gap_latency
        self.num_generated_tokens = 0
        num_running_reqs = len(batch.reqs)
        if self.is_hybrid:
            (
                full_num_used,
                swa_num_used,
                full_token_usage,
                swa_token_usage,
                _,
                _,
                _,
                _,
            ) = self._get_swa_token_info()
            num_used = max(full_num_used, swa_num_used)
            token_usage = max(full_token_usage, swa_token_usage)
            token_msg = (
                f"#full token: {full_num_used}, "
                f"full token usage: {full_token_usage:.2f}, "
                f"#swa token: {swa_num_used}, "
                f"swa token usage: {swa_token_usage:.2f}, "
            )
        else:
            num_used, token_usage, _, _ = self._get_token_info()
            token_msg = f"#token: {num_used}, " f"token usage: {token_usage:.2f}, "

        if RECORD_STEP_TIME:
            self.step_time_dict[num_running_reqs].append(
                gap_latency / self.server_args.decode_log_interval
            )

        msg = f"Decode batch. #running-req: {num_running_reqs}, {token_msg}"

        if self.spec_algorithm.is_none():
            spec_accept_length = 0
        else:
            spec_accept_length = (
                self.spec_num_total_accepted_tokens / self.spec_num_total_forward_ct
            )
            self.cum_spec_accept_length += self.spec_num_total_accepted_tokens
            self.cum_spec_accept_count += self.spec_num_total_forward_ct
            self.spec_num_total_accepted_tokens = self.spec_num_total_forward_ct = 0
            msg += f"accept len: {spec_accept_length:.2f}, "

        if self.disaggregation_mode == DisaggregationMode.DECODE:
            msg += f"pre-allocated usage: {self.disagg_decode_prealloc_queue.num_tokens_pre_allocated / self.max_total_num_tokens:.2f}, "
            msg += f"#retracted-req: {len(self.disagg_decode_prealloc_queue.retracted_queue)}, "

        msg += (
            f"cuda graph: {can_run_cuda_graph}, "
            f"gen throughput (token/s): {self.last_gen_throughput:.2f}, "
            f"#queue-req: {len(self.waiting_queue)}, "
        )

        logger.info(msg)
        if self.enable_metrics:
            self.stats.num_running_reqs = num_running_reqs
            self.stats.num_used_tokens = num_used
            self.stats.token_usage = round(token_usage, 2)
            self.stats.cache_hit_rate = 0.0
            self.stats.gen_throughput = self.last_gen_throughput
            self.stats.num_queue_reqs = len(self.waiting_queue)
            self.stats.num_grammar_queue_reqs = len(self.grammar_queue)
            self.stats.spec_accept_length = spec_accept_length
            self.stats.total_retracted_reqs = self.total_retracted_reqs
            self.metrics_collector.log_stats(self.stats)
            self._emit_kv_metrics()
        self._publish_kv_events()

    def check_memory(self):
        if self.is_hybrid:
            (
                full_num_used,
                swa_num_used,
                _,
                _,
                full_available_size,
                full_evictable_size,
                swa_available_size,
                swa_evictable_size,
            ) = self._get_swa_token_info()
            memory_leak = full_num_used != 0 or swa_num_used != 0
            token_msg = (
                f"{self.full_tokens_per_layer=}, {full_available_size=}, {full_evictable_size=}, {self.tree_cache.full_protected_size()=}\n"
                f"{self.swa_tokens_per_layer=}, {swa_available_size=}, {swa_evictable_size=}, {self.tree_cache.swa_protected_size()=}\n"
            )
        else:
            _, _, available_size, evictable_size = self._get_token_info()
            protected_size = self.tree_cache.protected_size()
            memory_leak = (available_size + evictable_size) != (
                self.max_total_num_tokens
                if not self.enable_hierarchical_cache
                else self.max_total_num_tokens - protected_size
            )
            token_msg = f"{self.max_total_num_tokens=}, {available_size=}, {evictable_size=}, {protected_size=}\n"

        if memory_leak:
            msg = "token_to_kv_pool_allocator memory leak detected! " f"{token_msg}"
            raise ValueError(msg)

        if self.disaggregation_mode == DisaggregationMode.DECODE:
            req_total_size = (
                self.req_to_token_pool.size + self.req_to_token_pool.pre_alloc_size
            )
        else:
            req_total_size = self.req_to_token_pool.size

        if len(self.req_to_token_pool.free_slots) != req_total_size:
            msg = (
                "req_to_token_pool memory leak detected!"
                f"available_size={len(self.req_to_token_pool.free_slots)}, "
                f"total_size={self.req_to_token_pool.size}\n"
            )
            raise ValueError(msg)

        if (
            self.enable_metrics
            and self.current_scheduler_metrics_enabled()
            and time.perf_counter() > self.metrics_collector.last_log_time + 30
        ):
            # During idle time, also collect metrics every 30 seconds.
            if self.is_hybrid:
                (
                    full_num_used,
                    swa_num_used,
                    full_token_usage,
                    swa_token_usage,
                    _,
                    _,
                    _,
                    _,
                ) = self._get_swa_token_info()
                num_used = max(full_num_used, swa_num_used)
                token_usage = max(full_token_usage, swa_token_usage)
            else:
                num_used, token_usage, _, _ = self._get_token_info()
            num_running_reqs = len(self.running_batch.reqs)
            self.stats.num_running_reqs = num_running_reqs
            self.stats.num_used_tokens = num_used
            self.stats.token_usage = round(token_usage, 2)
            self.stats.gen_throughput = 0
            self.stats.num_queue_reqs = len(self.waiting_queue)
            self.stats.num_grammar_queue_reqs = len(self.grammar_queue)
            self.metrics_collector.log_stats(self.stats)
        self._publish_kv_events()

    def check_tree_cache(self):
        if self.is_hybrid and isinstance(self.tree_cache, SWARadixCache):
            self.tree_cache.sanity_check()

    def _get_token_info(self):
        available_size = self.token_to_kv_pool_allocator.available_size()
        evictable_size = self.tree_cache.evictable_size()
        num_used = self.max_total_num_tokens - (available_size + evictable_size)
        token_usage = num_used / self.max_total_num_tokens
        return num_used, token_usage, available_size, evictable_size

    def _get_swa_token_info(self):
        full_available_size = self.token_to_kv_pool_allocator.full_available_size()
        full_evictable_size = self.tree_cache.full_evictable_size()
        swa_available_size = self.token_to_kv_pool_allocator.swa_available_size()
        swa_evictable_size = self.tree_cache.swa_evictable_size()
        full_num_used = self.full_tokens_per_layer - (
            full_available_size + full_evictable_size
        )
        swa_num_used = self.swa_tokens_per_layer - (
            swa_available_size + swa_evictable_size
        )
        full_token_usage = full_num_used / self.full_tokens_per_layer
        swa_token_usage = swa_num_used / self.swa_tokens_per_layer
        return (
            full_num_used,
            swa_num_used,
            full_token_usage,
            swa_token_usage,
            full_available_size,
            full_evictable_size,
            swa_available_size,
            swa_evictable_size,
        )

    def get_next_batch_to_run(self) -> Optional[ScheduleBatch]:
        # Merge the prefill batch into the running batch
        chunked_req_to_exclude = set()
        if self.chunked_req:
            # Move the chunked request out of the batch so that we can merge
            # only finished requests to running_batch.
            chunked_req_to_exclude.add(self.chunked_req)
            self.tree_cache.cache_unfinished_req(self.chunked_req)
            # chunked request keeps its rid but will get a new req_pool_idx
            self.req_to_token_pool.free(self.chunked_req.req_pool_idx)
        if self.last_batch and self.last_batch.forward_mode.is_extend():
            if self.last_batch.chunked_req is not None:
                # In the context pipeline parallelism, after the last chunk, the current microbatch still track outdated chunked_req.
                # We need to discard it.
                chunked_req_to_exclude.add(self.last_batch.chunked_req)

            # Filter batch
            last_bs = self.last_batch.batch_size()
            self.last_batch.filter_batch(
                chunked_req_to_exclude=list(chunked_req_to_exclude)
            )
            if self.last_batch.batch_size() < last_bs:
                self.running_batch.batch_is_full = False

            # Merge the new batch into the running batch
            if not self.last_batch.is_empty():
                if self.running_batch.is_empty():
                    self.running_batch = self.last_batch
                else:
                    # Merge running_batch with prefill batch
                    self.running_batch.merge_batch(self.last_batch)

        new_batch = self.get_new_batch_prefill()

        need_dp_attn_preparation = require_mlp_sync(self.server_args)

        if need_dp_attn_preparation and not self.spec_algorithm.is_none():
            # In speculative decoding, prefill batches and decode batches cannot be processed in the same DP attention group.
            # We prepare idle batches in advance to skip preparing decode batches when there are prefill batches in the group.
            new_batch = self.prepare_mlp_sync_batch(new_batch)
            need_dp_attn_preparation = new_batch is None

        if new_batch is not None:
            # Run prefill first if possible
            ret = new_batch
        else:
            # Run decode
            if not self.running_batch.is_empty():
                self.running_batch = self.update_running_batch(self.running_batch)
                ret = self.running_batch if not self.running_batch.is_empty() else None
            else:
                ret = None

        # Handle DP attention
        if need_dp_attn_preparation:
            ret = self.prepare_mlp_sync_batch(ret)

        return ret

    def get_num_allocatable_reqs(self, running_bs):
        res = global_server_args_dict["max_micro_batch_size"] - running_bs
        if self.pp_size > 1:
            res = min(res, self.req_to_token_pool.available_size())
        return res

    def get_new_batch_prefill(self) -> Optional[ScheduleBatch]:
        # Check if the grammar is ready in the grammar queue
        if self.grammar_queue:
            self.move_ready_grammar_requests()

        # Handle the cases where prefill is not allowed
        if (
            self.running_batch.batch_is_full or len(self.waiting_queue) == 0
        ) and self.chunked_req is None:
            return None

        running_bs = len(self.running_batch.reqs)
        # Ignore the check if self.chunked_req is not None.
        # In the non-PP case, when self.chunked_req is not None, num_allocatable_reqs should always be greater than 0,
        # as the space for the chunked request has just been released.
        # In PP case, a chunked req can start in one microbatch and end in another microbatch, so the max_running_requests per microbatch should not be strict.
        # Instead, we should always allow chunked request to be added, otherwise, there will be a memory leak.
        if self.get_num_allocatable_reqs(running_bs) <= 0 and not self.chunked_req:
            self.running_batch.batch_is_full = True
            return None

        if self.enable_hierarchical_cache:
            self.tree_cache.check_hicache_events()

        # Get priority queue
        self.policy.calc_priority(self.waiting_queue)

        # Prefill policy
        adder = PrefillAdder(
            self.page_size,
            self.tree_cache,
            self.token_to_kv_pool_allocator,
            self.running_batch,
            self.new_token_ratio,
            self.max_prefill_tokens,
            self.chunked_prefill_size,
            running_bs if self.is_mixed_chunk else 0,
        )

        if self.chunked_req is not None:
            self.chunked_req.init_next_round_input()
            self.chunked_req = adder.add_chunked_req(self.chunked_req)

        if self.enable_lora:
            lora_set = set([req.lora_path for req in self.running_batch.reqs])

        # Get requests from the waiting queue to a new prefill batch
        for req in self.waiting_queue:
            if (
                self.enable_lora
                and len(
                    lora_set
                    | set([req.lora_path for req in adder.can_run_list])
                    | set([req.lora_path])
                )
                > self.max_loras_per_batch
            ):
                self.running_batch.batch_is_full = True
                break

            if len(adder.can_run_list) >= self.get_num_allocatable_reqs(running_bs):
                self.running_batch.batch_is_full = True
                break

            if self.disaggregation_mode == DisaggregationMode.PREFILL:
                # In prefill mode, prealloc queue and transfer queue can also take memory,
                # so we need to check if the available size for the actual available size.
                if len(adder.can_run_list) >= self.req_to_token_pool.available_size():
                    self.running_batch.batch_is_full = True
                    break

            if self.enable_hicache_storage:
                self.tree_cache.check_prefetch_progress(req.rid)

            req.init_next_round_input(self.tree_cache)
            res = adder.add_one_req(req, has_chunked_req=(self.chunked_req is not None))

            if res != AddReqResult.CONTINUE:
                if res == AddReqResult.NO_TOKEN:
                    if self.enable_hierarchical_cache:
                        # Set batch_is_full after making sure there are requests that can be served
                        self.running_batch.batch_is_full = len(
                            adder.can_run_list
                        ) > 0 or (not self.running_batch.is_empty())
                    else:
                        self.running_batch.batch_is_full = True
                break

        # Update waiting queue
        can_run_list: List[Req] = adder.can_run_list
        if len(can_run_list) == 0:
            return None

        if self.enable_metrics:
            # only record queue time when enable_metrics is True to avoid overhead
            for req in can_run_list:
                req.queue_time_end = time.perf_counter()

        self.waiting_queue = [
            x for x in self.waiting_queue if x not in set(can_run_list)
        ]

        if adder.new_chunked_req is not None:
            assert self.chunked_req is None
            self.chunked_req = adder.new_chunked_req

        if self.chunked_req:
            self.chunked_req.is_chunked += 1

        # Print stats
        if self.current_scheduler_metrics_enabled():
            self.log_prefill_stats(adder, can_run_list, running_bs)

        # Create a new batch
        new_batch = ScheduleBatch.init_new(
            can_run_list,
            self.req_to_token_pool,
            self.token_to_kv_pool_allocator,
            self.tree_cache,
            self.model_config,
            self.enable_overlap,
            self.spec_algorithm,
            self.server_args.enable_custom_logit_processor,
            chunked_req=self.chunked_req,
        )
        if self.enable_hierarchical_cache:
            # todo (zhiqiang): disable cuda graph execution if hicache loading triggered
            new_batch.hicache_consumer_index = (
                self.tree_cache.ready_to_load_host_cache()
            )

        new_batch.prepare_for_extend()

        # Mixed-style chunked prefill
        if (
            self.is_mixed_chunk
            and not self.running_batch.is_empty()
            and not (new_batch.return_logprob or self.running_batch.return_logprob)
        ):
            # TODO (lianmin): support return_logprob + mixed chunked prefill
            self.running_batch.filter_batch()
            if not self.running_batch.is_empty():
                self.running_batch.prepare_for_decode()
                new_batch.mix_with_running(self.running_batch)
                new_batch.decoding_reqs = self.running_batch.reqs
            self.running_batch = ScheduleBatch(
                reqs=[], batch_is_full=self.running_batch.batch_is_full
            )
        else:
            new_batch.decoding_reqs = None

        return new_batch

    def update_running_batch(self, batch: ScheduleBatch) -> Optional[ScheduleBatch]:
        """Update the current running decoding batch."""
        initial_bs = batch.batch_size()

        batch.filter_batch()
        if batch.is_empty():
            batch.batch_is_full = False
            return batch

        # Check if decode out of memory
        if not batch.check_decode_mem(self.decode_mem_cache_buf_multiplier) or (
            TEST_RETRACT and batch.batch_size() > 10
        ):
            old_ratio = self.new_token_ratio

            retracted_reqs, new_token_ratio = batch.retract_decode(self.server_args)
            num_retracted_reqs = len(retracted_reqs)
            self.new_token_ratio = new_token_ratio

            logger.info(
                "KV cache pool is full. Retract requests. "
                f"#retracted_reqs: {num_retracted_reqs}, "
                f"#new_token_ratio: {old_ratio:.4f} -> {self.new_token_ratio:.4f}"
            )

            self._extend_requests_to_queue(retracted_reqs, is_retracted=True)
            self.total_retracted_reqs += num_retracted_reqs
        else:
            self.new_token_ratio = max(
                self.new_token_ratio - self.new_token_ratio_decay,
                self.min_new_token_ratio,
            )

        if batch.batch_size() < initial_bs:
            batch.batch_is_full = False

        # Update batch tensors
        batch.prepare_for_decode()
        return batch

    def run_batch(
        self, batch: ScheduleBatch
    ) -> Union[GenerationBatchResult, EmbeddingBatchResult]:
        """Run a batch."""
        self.forward_ct += 1

        # Whether to run the profiler
        self._profile_batch_predicate(batch)
        if self.forward_sleep_time is not None:
            logger.info(f"Scheduler.run_batch sleep {self.forward_sleep_time}s")
            time.sleep(self.forward_sleep_time)

        # Run forward
        if self.is_generation:
            if self.spec_algorithm.is_none():
                model_worker_batch = batch.get_model_worker_batch()

                # update the consumer index of hicache to the running batch
                self.tp_worker.set_hicache_consumer(
                    model_worker_batch.hicache_consumer_index
                )
                if self.pp_group.is_last_rank:
                    logits_output, next_token_ids, can_run_cuda_graph = (
                        self.tp_worker.forward_batch_generation(model_worker_batch)
                    )
                else:
                    pp_hidden_states_proxy_tensors, _, can_run_cuda_graph = (
                        self.tp_worker.forward_batch_generation(model_worker_batch)
                    )
                bid = model_worker_batch.bid
            else:
                (
                    logits_output,
                    next_token_ids,
                    bid,
                    num_accepted_tokens,
                    can_run_cuda_graph,
                ) = self.draft_worker.forward_batch_speculative_generation(batch)
                bs = batch.batch_size()
                self.spec_num_total_accepted_tokens += num_accepted_tokens + bs
                self.spec_num_total_forward_ct += bs
                self.num_generated_tokens += num_accepted_tokens

            if self.pp_group.is_last_rank:
                batch.output_ids = next_token_ids

            # These 2 values are needed for processing the output, but the values can be
            # modified by overlap schedule. So we have to copy them here so that
            # we can use the correct values in output processing.
            if batch.return_logprob or self.spec_algorithm.is_eagle():
                extend_input_len_per_req = [req.extend_input_len for req in batch.reqs]
            else:
                extend_input_len_per_req = None
            if batch.return_logprob:
                extend_logprob_start_len_per_req = [
                    req.extend_logprob_start_len for req in batch.reqs
                ]
            else:
                extend_logprob_start_len_per_req = None

            ret = GenerationBatchResult(
                logits_output=logits_output if self.pp_group.is_last_rank else None,
                pp_hidden_states_proxy_tensors=(
                    pp_hidden_states_proxy_tensors
                    if not self.pp_group.is_last_rank
                    else None
                ),
                next_token_ids=next_token_ids if self.pp_group.is_last_rank else None,
                extend_input_len_per_req=extend_input_len_per_req,
                extend_logprob_start_len_per_req=extend_logprob_start_len_per_req,
                bid=bid,
                can_run_cuda_graph=can_run_cuda_graph,
            )
        else:  # embedding or reward model
            model_worker_batch = batch.get_model_worker_batch()
            embeddings = self.tp_worker.forward_batch_embedding(model_worker_batch)
            ret = EmbeddingBatchResult(
                embeddings=embeddings, bid=model_worker_batch.bid
            )
        return ret

    def process_batch_result(
        self,
        batch: ScheduleBatch,
        result: Union[GenerationBatchResult, EmbeddingBatchResult],
        launch_done: Optional[threading.Event] = None,
    ):
        if batch.forward_mode.is_decode():
            self.process_batch_result_decode(batch, result, launch_done)
        elif batch.forward_mode.is_extend():
            self.process_batch_result_prefill(batch, result, launch_done)
        elif batch.forward_mode.is_idle():
            if self.enable_overlap:
                self.tp_worker.resolve_last_batch_result(launch_done)
                self.set_next_batch_sampling_info_done(batch)
        elif batch.forward_mode.is_dummy_first():
            self.set_next_batch_sampling_info_done(batch)

        if self.return_health_check_ct:
            # Return some signal for the health check.
            # This is used to prevent the health check signal being blocked by long context prefill.
            # However, one minor issue is that this code path does not check the status of detokenizer manager.
            self.return_health_check_ct -= 1
            self.send_to_tokenizer.send_pyobj(HealthCheckOutput())

    def prepare_mlp_sync_batch(self, local_batch: ScheduleBatch):
        return self.prepare_mlp_sync_batch_raw(
            local_batch,
            dp_size=self.server_args.dp_size,
            attn_tp_size=self.attn_tp_size,
            tp_group=self.tp_group,
            get_idle_batch=self.get_idle_batch,
            disable_cuda_graph=self.server_args.disable_cuda_graph,
            spec_algorithm=self.spec_algorithm,
            speculative_num_draft_tokens=self.server_args.speculative_num_draft_tokens,
            enable_two_batch_overlap=self.server_args.enable_two_batch_overlap,
            enable_deepep_moe=self.server_args.enable_deepep_moe,
            deepep_mode=DeepEPMode[self.server_args.deepep_mode],
            require_mlp_tp_gather=require_mlp_tp_gather(self.server_args),
            disable_overlap_schedule=self.server_args.disable_overlap_schedule,
        )

    @staticmethod
    def prepare_mlp_sync_batch_raw(
        local_batch: ScheduleBatch,
        dp_size,
        attn_tp_size: int,
        tp_group,
        get_idle_batch,
        disable_cuda_graph: bool,
        spec_algorithm,
        speculative_num_draft_tokens,
        enable_two_batch_overlap: bool,
        enable_deepep_moe: bool,
        deepep_mode: DeepEPMode,
        require_mlp_tp_gather: bool,
        disable_overlap_schedule: bool,
    ):
        # Check if other DP workers have running batches
        if local_batch is None:
            num_tokens = 0
            num_tokens_for_logprob = 0
        elif local_batch.forward_mode.is_decode():
            num_tokens = local_batch.batch_size()
            num_tokens_for_logprob = num_tokens
        else:
            num_tokens = local_batch.extend_num_tokens
            num_tokens_for_logprob = sum(
                [
                    # We should have at least 1 token for sample in every case.
                    max(extend_len - logprob_start_len, 1)
                    for logprob_start_len, extend_len in zip(
                        local_batch.extend_logprob_start_lens, local_batch.extend_lens
                    )
                ]
            )

        if local_batch is None or local_batch.forward_mode.is_decode_or_idle():
            can_cuda_graph = 1
        else:
            can_cuda_graph = 0

        is_extend_in_batch = (
            local_batch.forward_mode.is_extend() if local_batch else False
        )

        tbo_preparer = TboDPAttentionPreparer()
        if disable_overlap_schedule:
            group = tp_group.device_group
            device = tp_group.device
        else:
            group = tp_group.cpu_group
            device = "cpu"

        local_info = torch.tensor(
            [
                num_tokens,
                can_cuda_graph,
                num_tokens_for_logprob,
                is_extend_in_batch,
                *tbo_preparer.prepare_all_gather(
                    local_batch,
                    deepep_mode,
                    enable_deepep_moe,
                    enable_two_batch_overlap,
                ),
            ],
            dtype=torch.int64,
            device=device,
        )
        global_info = torch.empty(
            (dp_size, attn_tp_size, 6),
            dtype=torch.int64,
            device=device,
        )
        torch.distributed.all_gather_into_tensor(
            global_info.flatten(),
            local_info,
            group=group,
        )
        global_num_tokens = global_info[:, 0, 0].tolist()
        can_cuda_graph = min(global_info[:, 0, 1].tolist())
        global_num_tokens_for_logprob = global_info[:, 0, 2].tolist()
        is_extend_in_batch = global_info[:, 0, 3].tolist()

        tbo_split_seq_index, global_forward_mode = tbo_preparer.compute_output(
            global_info[:, :, 4:6]
        )

        if local_batch is None and max(global_num_tokens) > 0:
            local_batch = get_idle_batch()

        if local_batch is not None:
            # TODO: handle the case when moe_dense_tp_size != 1
            if not require_mlp_tp_gather:
                local_batch.global_num_tokens = [num_tokens]
                local_batch.global_num_tokens_for_logprob = [num_tokens_for_logprob]
            else:
                local_batch.global_num_tokens = global_num_tokens
                local_batch.global_num_tokens_for_logprob = (
                    global_num_tokens_for_logprob
                )
            local_batch.is_extend_in_batch = any(is_extend_in_batch)
            local_batch.tbo_split_seq_index = tbo_split_seq_index
            local_batch.global_forward_mode = global_forward_mode

            # Check forward mode for cuda graph
            if not disable_cuda_graph:
                local_batch.can_run_dp_cuda_graph = can_cuda_graph

        return local_batch

    def get_idle_batch(self):
        idle_batch = ScheduleBatch.init_new(
            [],
            self.req_to_token_pool,
            self.token_to_kv_pool_allocator,
            self.tree_cache,
            self.model_config,
            self.enable_overlap,
            self.spec_algorithm,
            self.server_args.enable_custom_logit_processor,
        )
        idle_batch.prepare_for_idle()
        return idle_batch

    def move_ready_grammar_requests(self):
        """Move requests whose grammar objects are ready from grammar_queue to waiting_queue."""

        num_ready_reqs = 0
        num_timeout_reqs = 0
        for req in self.grammar_queue:
            try:
                if req.finished():  # It is aborted by AbortReq
                    num_ready_reqs += 1
                    continue
                req.grammar = req.grammar.result(timeout=0.03)
                self.grammar_backend.set_cache(req.grammar_key, req.grammar.copy())
                if req.grammar is INVALID_GRAMMAR_OBJ:
                    req.set_finish_with_abort(
                        f"Invalid grammar request: {req.grammar_key=}"
                    )
                num_ready_reqs += 1
            except futures._base.TimeoutError:
                req.grammar_wait_ct += 1
                # NOTE(lianmin): this timeout is the waiting time of the above line. It is
                # not the waiting time from it enters the grammar queue.
                if req.grammar_wait_ct > GRAMMAR_TIMEOUT / 0.03:
                    num_timeout_reqs = 1
                break

        if self.server_args.enable_dp_attention:
            tp_size = self.attn_tp_size
            tp_group = self.attn_tp_cpu_group
        else:
            tp_size = self.tp_size
            tp_group = self.tp_cpu_group

        if tp_size > 1:
            # Sync across TP ranks to make sure they have the same number of ready requests
            tensor = torch.tensor([num_ready_reqs, num_timeout_reqs], dtype=torch.int32)
            torch.distributed.all_reduce(
                tensor, op=torch.distributed.ReduceOp.MAX, group=tp_group
            )
            num_ready_reqs_max, num_timeout_reqs_max = tensor.tolist()

            for i in range(num_ready_reqs, num_ready_reqs_max):
                req = self.grammar_queue[i]
                if req.finished():  # It is aborted by AbortReq
                    continue
                req.grammar = req.grammar.result()
                self.grammar_backend.set_cache(req.grammar_key, req.grammar.copy())
                if req.grammar is INVALID_GRAMMAR_OBJ:
                    req.set_finish_with_abort(
                        f"Invalid grammar request: {req.grammar_key=}"
                    )
        else:
            num_ready_reqs_max = num_ready_reqs
            num_timeout_reqs_max = num_timeout_reqs

        for i in range(num_ready_reqs, num_ready_reqs + num_timeout_reqs_max):
            req = self.grammar_queue[i]
            req.grammar.cancel()
            error_msg = f"Grammar preprocessing timed out for {req.grammar_key=}"
            req.set_finish_with_abort(error_msg)
            self.grammar_backend.set_cache(req.grammar_key, INVALID_GRAMMAR_OBJ)
        num_ready_reqs = num_ready_reqs_max + num_timeout_reqs_max

        self._extend_requests_to_queue(self.grammar_queue[:num_ready_reqs])
        self.grammar_queue = self.grammar_queue[num_ready_reqs:]

    def set_next_batch_sampling_info_done(self, batch: ScheduleBatch):
        if batch.next_batch_sampling_info:
            if batch.next_batch_sampling_info.grammars is not None:
                batch.next_batch_sampling_info.update_regex_vocab_mask()
                self.current_stream.synchronize()
            batch.next_batch_sampling_info.sampling_info_done.set()

    def watchdog_thread(self):
        """A watch dog thread that will try to kill the server itself if one forward batch takes too long."""
        self.watchdog_last_forward_ct = 0
        self.watchdog_last_time = time.perf_counter()

        while True:
            current = time.perf_counter()
            if self.cur_batch is not None:
                if self.watchdog_last_forward_ct == self.forward_ct:
                    if current > self.watchdog_last_time + self.watchdog_timeout:
                        break
                else:
                    self.watchdog_last_forward_ct = self.forward_ct
                    self.watchdog_last_time = current
            time.sleep(self.watchdog_timeout // 2)

        if not disable_request_logging():
            # Print batch size and memory pool info to check whether there are de-sync issues.
            if self.is_hybrid:
                (
                    _,
                    _,
                    _,
                    _,
                    full_available_size,
                    full_evictable_size,
                    swa_available_size,
                    swa_evictable_size,
                ) = self._get_swa_token_info()
                info_msg = (
                    f"{full_available_size=}, "
                    f"{full_evictable_size=}, "
                    f"{swa_available_size=}, "
                    f"{swa_evictable_size=}, "
                )
            else:
                _, _, available_size, evictable_size = self._get_token_info()
                info_msg = f"{available_size=}, " f"{evictable_size=}, "
            logger.error(
                f"{self.cur_batch.batch_size()=}, "
                f"{self.cur_batch.reqs=}, "
                f"{info_msg}"
            )

        pyspy_dump_schedulers()
        logger.error(f"Watchdog timeout ({self.watchdog_timeout=})")
        print(file=sys.stderr, flush=True)
        print(file=sys.stdout, flush=True)

        # Wait for some time so that the parent process can print the error.
        time.sleep(5)
        self.parent_process.send_signal(signal.SIGQUIT)

    def flush_cache_wrapped(self, recv_req: FlushCacheReqInput):
        success = self.flush_cache()
        return FlushCacheReqOutput(success=success)

    def flush_cache(self):
        """Flush the memory pool and cache."""
        if (
            len(self.waiting_queue) == 0
            and self.running_batch.is_empty()
            and (self.pp_size == 1 or all(x.is_empty() for x in self.running_mbs))
        ):
            self.cur_batch = None
            self.last_batch = None
            self.tree_cache.reset()
            if self.grammar_backend:
                self.grammar_backend.reset()
            self.req_to_token_pool.clear()
            self.token_to_kv_pool_allocator.clear()

            if not self.spec_algorithm.is_none():
                self.draft_worker.model_runner.req_to_token_pool.clear()
                self.draft_worker.model_runner.token_to_kv_pool_allocator.clear()

            self.num_generated_tokens = 0
            self.forward_ct_decode = 0
            self.spec_num_total_accepted_tokens = 0
            self.spec_num_total_forward_ct = 0
            self.cum_spec_accept_length = 0
            self.cum_spec_accept_count = 0
            torch.cuda.empty_cache()
            logger.info("Cache flushed successfully!")
            if_success = True
        else:
            logging.warning(
                f"Cache not flushed because there are pending requests. "
                f"#queue-req: {len(self.waiting_queue)}, "
                f"#running-req: {len(self.running_batch.reqs)}"
            )
            if_success = False
        return if_success

    def get_load(self):
        # TODO(lsyin): use dynamically maintained num_waiting_tokens
        if self.is_hybrid:
            load_full = (
                self.full_tokens_per_layer
                - self.token_to_kv_pool_allocator.full_available_size()
                - self.tree_cache.full_evictable_size()
            )
            load_swa = (
                self.swa_tokens_per_layer
                - self.token_to_kv_pool_allocator.swa_available_size()
                - self.tree_cache.swa_evictable_size()
            )
            load = max(load_full, load_swa)
        else:
            load = (
                self.max_total_num_tokens
                - self.token_to_kv_pool_allocator.available_size()
                - self.tree_cache.evictable_size()
            )
        load += sum(len(req.origin_input_ids) for req in self.waiting_queue)
        if self.disaggregation_mode == DisaggregationMode.PREFILL:
            load += sum(
                len(req.origin_input_ids)
                for req in self.disagg_prefill_bootstrap_queue.queue
            )
        elif self.disaggregation_mode == DisaggregationMode.DECODE:
            load += sum(
                len(req.req.origin_input_ids)
                for req in self.disagg_decode_prealloc_queue.queue
            )

        return load

    def get_internal_state(self, recv_req: GetInternalStateReq):
        ret = dict(global_server_args_dict)
        ret["last_gen_throughput"] = self.last_gen_throughput
        ret["memory_usage"] = {
            "weight": round(
                self.tp_worker.worker.model_runner.weight_load_mem_usage, 2
            ),
            "kvcache": round(
                self.token_to_kv_pool_allocator.get_kvcache().mem_usage, 2
            ),
            "token_capacity": int(self.max_total_num_tokens),
        }

        if not _is_cpu:
            ret["memory_usage"]["cuda_graph"] = round(
                self.tp_worker.worker.model_runner.cuda_graph_mem_usage, 2
            )

        if not self.spec_algorithm.is_none() and self.cum_spec_accept_count > 0:
            ret["avg_spec_accept_length"] = (
                self.cum_spec_accept_length / self.cum_spec_accept_count
            )
        if RECORD_STEP_TIME:
            ret["step_time_dict"] = self.step_time_dict

        ret["load"] = self.get_load()

        return GetInternalStateReqOutput(internal_state=ret)

    def set_internal_state(self, recv_req: SetInternalStateReq):
        server_args_dict = recv_req.server_args
        args_allow_update = set(
            [
                "max_micro_batch_size",
                "speculative_accept_threshold_single",
                "speculative_accept_threshold_acc",
            ]
        )
        if_success = True
        for k, v in server_args_dict.items():
            if k not in args_allow_update:
                logging.warning(f"Updating {k} is not supported.")
                if_success = False
                break
            elif k == "max_micro_batch_size" and (
                v > self.max_running_requests // self.pp_size or v < 1
            ):
                logging.warning(
                    f"Updating {k} to {v} is rejected because it is out of the valid range [1, {self.max_running_requests // self.pp_size}]."
                )
                if_success = False
                break
        if if_success:
            if not self.spec_algorithm.is_none() and self.cum_spec_accept_count > 0:
                avg_spec_accept_length = (
                    self.cum_spec_accept_length / self.cum_spec_accept_count
                )
                logger.info(f"{avg_spec_accept_length=}")
            self.cum_spec_accept_length = self.cum_spec_accept_count = 0
            for k, v in server_args_dict.items():
                global_server_args_dict[k] = v
            logger.info(f"Global server args updated! {global_server_args_dict=}")
        return SetInternalStateReqOutput(
            updated=True,
            server_args=global_server_args_dict,
        )

    def handle_rpc_request(self, recv_req: RpcReqInput):
        # Handle RPC requests
        logger.info(
            f"handle_rpc_request: {recv_req.method}, param: {recv_req.parameters}"
        )

        success = True
        exec = None
        try:
            func = getattr(self, recv_req.method)
            func(recv_req.parameters)
        except Exception as e:
            success = False
            exec = e
            logger.error(f"Failed to call rpc {recv_req.method}: {str(e)}")

        barrier()
        return RpcReqOutput(success, "" if not exec else str(exec))

    def save_remote_model(self, params):
        url = params["url"]

        worker = self.tp_worker.worker

        worker.model_runner.save_remote_model(url)

    def save_sharded_model(self, params):
        worker = self.tp_worker.worker

        worker.model_runner.save_sharded_model(
            path=params["path"],
            pattern=params["pattern"],
            max_size=params["max_size"],
        )

    def abort_request(self, recv_req: AbortReq):
        # Delete requests in the waiting queue
        to_del = []
        for i, req in enumerate(self.waiting_queue):
            if recv_req.abort_all or req.rid.startswith(recv_req.rid):
                to_del.append(i)

        # Sort in reverse order to avoid index issues when deleting
        for i in reversed(to_del):
            # Abort method 1: directly pop from the queue
            # This only works for requests that have not started anything.
            # We still need to send something back to TokenizerManager to clean up the state.
            req = self.waiting_queue.pop(i)
            self.send_to_tokenizer.send_pyobj(AbortReq(req.rid))
            logger.debug(f"Abort queued request. {req.rid=}")

        # Delete the requests in the grammar queue
        for req in self.grammar_queue:
            # Abort method 2: call `set_finish_with_abort`
            # The request will still run one prefill forward pass.
            # In this case, we change the input_ids to be only one token to make this prefill cheap.
            if recv_req.abort_all or req.rid.startswith(recv_req.rid):
                logger.debug(f"Abort grammar queue request. {req.rid=}")
                if req.grammar:
                    req.grammar.cancel()
                req.set_finish_with_abort("Aborted by AbortReq.")

        # Delete requests not in the waiting queue when PD disaggregation is enabled
        if self.disaggregation_mode == DisaggregationMode.PREFILL:
            # Abort requests that have not yet been bootstrapped
            for i, req in enumerate(self.disagg_prefill_bootstrap_queue.queue):
                logger.debug(f"Abort bootstrap queue request. {req.rid=}")
                if recv_req.abort_all or req.rid.startswith(recv_req.rid):
                    if hasattr(req.disagg_kv_sender, "abort"):
                        req.disagg_kv_sender.abort()

            # Abort in-flight requests
            for i, req in enumerate(self.disagg_prefill_inflight_queue):
                logger.debug(f"Abort inflight queue request. {req.rid=}")
                if recv_req.abort_all or req.rid.startswith(recv_req.rid):
                    if hasattr(req.disagg_kv_sender, "abort"):
                        req.disagg_kv_sender.abort()

        elif self.disaggregation_mode == DisaggregationMode.DECODE:
            # Abort requests that have not yet finished preallocation
            for i, decode_req in enumerate(self.disagg_decode_prealloc_queue.queue):
                logger.debug(f"Abort prealloc queue request. {decode_req.req.rid=}")
                if recv_req.abort_all or decode_req.req.rid.startswith(recv_req.rid):
                    if hasattr(decode_req.kv_receiver, "abort"):
                        decode_req.kv_receiver.abort()

            # Abort requests waiting for kvcache to release tree cache
            for i, decode_req in enumerate(self.disagg_decode_transfer_queue.queue):
                logger.debug(f"Abort transfer queue request. {decode_req.req.rid=}")
                if recv_req.abort_all or decode_req.req.rid.startswith(recv_req.rid):
                    if hasattr(decode_req.kv_receiver, "abort"):
                        decode_req.kv_receiver.abort()

        # Delete requests in the running batch
        if self.cur_batch is self.running_batch or self.cur_batch is None:
            reqs = self.running_batch.reqs
        else:
            reqs = self.running_batch.reqs + self.cur_batch.reqs

        for req in reqs:
            if not req.finished() and (
                recv_req.abort_all or req.rid.startswith(recv_req.rid)
            ):
                # Abort method 3: set `to_abort=True`
                # The request will still run one decode forward pass.
                # Then we reuse all existing code to clean up the KV cache allocation.
                logger.debug(f"Abort running request. {req.rid=}")
                req.to_abort = True

    def _pause_engine(self) -> Tuple[List[Req], int]:
        raise NotImplementedError()

    def update_weights_from_disk(self, recv_req: UpdateWeightFromDiskReqInput):
        """In-place update of the weights from disk."""
        success, message = self.tp_worker.update_weights_from_disk(recv_req)
        if success:
            flush_cache_success = self.flush_cache()
            assert flush_cache_success, "Cache flush failed after updating weights"
        else:
            logger.error(message)
        return UpdateWeightFromDiskReqOutput(success, message, 0)

    def load_lora_adapter(
        self, recv_req: LoadLoRAAdapterReqInput
    ) -> LoadLoRAAdapterReqOutput:
        """In-place loading a new lora adapter from disk or huggingface."""

        result = self.tp_worker.load_lora_adapter(recv_req)
        return result

    def unload_lora_adapter(
        self, recv_req: UnloadLoRAAdapterReqInput
    ) -> UnloadLoRAAdapterReqOutput:
        """Unload the lora adapter."""

        result = self.tp_worker.unload_lora_adapter(recv_req)
        return result

    def init_weights_update_group(self, recv_req: InitWeightsUpdateGroupReqInput):
        """Initialize the online model parameter update group."""
        success, message = self.tp_worker.init_weights_update_group(recv_req)
        return InitWeightsUpdateGroupReqOutput(success, message)

    def update_weights_from_distributed(
        self,
        recv_req: UpdateWeightsFromDistributedReqInput,
    ) -> Tuple[bool, str]:
        """Update the online model parameter."""
        success, message = self.tp_worker.update_weights_from_distributed(recv_req)
        if success:
            if recv_req.flush_cache:
                flush_cache_success = self.flush_cache()
                assert flush_cache_success, "Cache flush failed after updating weights"
        else:
            logger.error(message)
        return UpdateWeightsFromDistributedReqOutput(success, message)

    def update_weights_from_tensor(self, recv_req: UpdateWeightsFromTensorReqInput):
        """Update the online model parameter from tensors."""
        success, message = self.tp_worker.update_weights_from_tensor(recv_req)
        # TODO extract common code b/t update_weights_from_distributed and update_weights_from_tensor later
        if success:
            if recv_req.flush_cache:
                flush_cache_success = self.flush_cache()
                assert flush_cache_success, "Cache flush failed after updating weights"
        else:
            logger.error(message)
        barrier(group=self.tp_cpu_group)
        return UpdateWeightsFromTensorReqOutput(success, message)

    def get_weights_by_name(self, recv_req: GetWeightsByNameReqInput):
        parameter = self.tp_worker.get_weights_by_name(recv_req)
        return GetWeightsByNameReqOutput(parameter)

    def release_memory_occupation(self, recv_req: ReleaseMemoryOccupationReqInput):
        tags = recv_req.tags

        if tags is None or len(tags) == 0:
            tags = [GPU_MEMORY_TYPE_WEIGHTS, GPU_MEMORY_TYPE_KV_CACHE]

        if GPU_MEMORY_TYPE_KV_CACHE in tags:
            self.memory_saver_adapter.pause(GPU_MEMORY_TYPE_KV_CACHE)
            self.flush_cache()

        if GPU_MEMORY_TYPE_WEIGHTS in tags:
            self.stashed_model_static_state = _export_static_state(
                self.tp_worker.worker.model_runner.model
            )
            torch.distributed.barrier(self.tp_cpu_group)
            self.memory_saver_adapter.pause(GPU_MEMORY_TYPE_WEIGHTS)

        return ReleaseMemoryOccupationReqOutput()

    def resume_memory_occupation(self, recv_req: ResumeMemoryOccupationReqInput):
        tags = recv_req.tags

        if tags is None or len(tags) == 0:
            tags = [GPU_MEMORY_TYPE_WEIGHTS, GPU_MEMORY_TYPE_KV_CACHE]

        if GPU_MEMORY_TYPE_WEIGHTS in tags:
            self.memory_saver_adapter.resume(GPU_MEMORY_TYPE_WEIGHTS)
            torch.distributed.barrier(self.tp_cpu_group)
            _import_static_state(
                self.tp_worker.worker.model_runner.model,
                self.stashed_model_static_state,
            )
            del self.stashed_model_static_state

        if GPU_MEMORY_TYPE_KV_CACHE in tags:
            self.memory_saver_adapter.resume(GPU_MEMORY_TYPE_KV_CACHE)

        return ResumeMemoryOccupationReqOutput()

    def slow_down(self, recv_req: SlowDownReqInput):
        t = recv_req.forward_sleep_time
        if t is not None and t <= 0:
            t = None
        self.forward_sleep_time = t
        return SlowDownReqOutput()

    def profile(self, recv_req: ProfileReq):
        if recv_req.type == ProfileReqType.START_PROFILE:
            if recv_req.profile_by_stage or recv_req.start_step:
                return self.init_profile(
                    recv_req.output_dir,
                    recv_req.start_step,
                    recv_req.num_steps,
                    recv_req.activities,
                    recv_req.with_stack,
                    recv_req.record_shapes,
                    recv_req.profile_by_stage,
                    recv_req.profile_id,
                )
            else:
                self.init_profile(
                    recv_req.output_dir,
                    recv_req.start_step,
                    recv_req.num_steps,
                    recv_req.activities,
                    recv_req.with_stack,
                    recv_req.record_shapes,
                    recv_req.profile_by_stage,
                    recv_req.profile_id,
                )
                return self.start_profile(True)
        else:
            return self.stop_profile()

    def init_profile(
        self,
        output_dir: Optional[str],
        start_step: Optional[int],
        num_steps: Optional[int],
        activities: Optional[List[str]],
        with_stack: Optional[bool],
        record_shapes: Optional[bool],
        profile_by_stage: bool,
        profile_id: str,
    ) -> ProfileReqOutput:
        if self.profile_in_progress:
            return ProfileReqOutput(
                success=False,
                message="Profiling is already in progress. Call /stop_profile first.",
            )

        self.profile_by_stage = profile_by_stage

        if output_dir is None:
            output_dir = os.getenv("SGLANG_TORCH_PROFILER_DIR", "/tmp")
        if activities is None:
            activities = ["CPU", "GPU"]

        self.torch_profiler_output_dir = output_dir
        self.torch_profiler_with_stack = with_stack
        self.torch_profiler_record_shapes = record_shapes
        self.profiler_activities = activities
        self.profile_id = profile_id

        if start_step:
            self.profiler_start_forward_ct = max(start_step, self.forward_ct + 1)

        if num_steps:
            self.profile_steps = num_steps
            if self.profile_by_stage:
                self.profiler_target_prefill_ct = num_steps
                self.profiler_target_decode_ct = num_steps
                self.profiler_prefill_ct = 0
                self.profiler_decode_ct = 0
            elif start_step:
                self.profiler_target_forward_ct = (
                    self.profiler_start_forward_ct + num_steps
                )
            else:
                self.profiler_target_forward_ct = self.forward_ct + num_steps
            # The caller will be notified when reaching profiler_target_forward_ct
        else:
            self.profiler_target_forward_ct = None

        return ProfileReqOutput(success=True, message="Succeeded")

    def start_profile(
        self, stage: Optional[ForwardMode] = None
    ) -> ProfileReqOutput | None:
        stage_str = f" for {stage.__str__()}" if stage else ""
        logger.info(
            f"Profiling starts{stage_str}. Traces will be saved to: {self.torch_profiler_output_dir} (with profile id: {self.profile_id})",
        )

        activities = self.profiler_activities
        with_stack = self.torch_profiler_with_stack
        record_shapes = self.torch_profiler_record_shapes

        activity_map = {
            "CPU": torch.profiler.ProfilerActivity.CPU,
            "GPU": torch.profiler.ProfilerActivity.CUDA,
        }
        torchprof_activities = [
            activity_map[a] for a in activities if a in activity_map
        ]

        if "RPD" in activities:
            from rpdTracerControl import rpdTracerControl

            rpdTracerControl.skipCreate()

            self.rpd_profile_path = os.path.join(
                self.torch_profiler_output_dir,
                "rpd-" + str(time.time()) + f"-TP-{self.tp_rank}" + ".trace.json.gz",
            )

            if self.tp_rank == 0:
                import sqlite3

                from rocpd.schema import RocpdSchema

                if os.path.exists("trace.rpd"):
                    os.unlink("trace.rpd")
                schema = RocpdSchema()
                connection = sqlite3.connect("trace.rpd")
                schema.writeSchema(connection)
                connection.commit()
                del connection
            torch.distributed.barrier(self.tp_cpu_group)

            self.rpd_profiler = rpdTracerControl()
            self.rpd_profiler.setPythonTrace(True)
            self.rpd_profiler.start()
            self.rpd_profiler.rangePush("", "rpd profile range", "")
            self.profile_in_progress = True
        elif torchprof_activities:
            self.torch_profiler = torch.profiler.profile(
                activities=torchprof_activities,
                with_stack=with_stack if with_stack is not None else True,
                record_shapes=record_shapes if record_shapes is not None else False,
            )
            self.torch_profiler.start()
            self.profile_in_progress = True

        if "MEM" in activities:
            torch.cuda.memory._record_memory_history(max_entries=100000)
            self.profile_in_progress = True

        if "CUDA_PROFILER" in activities:
            torch.cuda.cudart().cudaProfilerStart()
            self.profile_in_progress = True

        return ProfileReqOutput(success=True, message="Succeeded")

    def stop_profile(
        self, stage: Optional[ForwardMode] = None
    ) -> ProfileReqOutput | None:
        if not self.profile_in_progress:
            return ProfileReqOutput(
                success=False,
                message="Profiling is not in progress. Call /start_profile first.",
            )

        if not Path(self.torch_profiler_output_dir).exists():
            Path(self.torch_profiler_output_dir).mkdir(parents=True, exist_ok=True)

        stage_suffix = f"-{stage.__str__()}" if stage else ""
        logger.info("Stop profiling" + stage_suffix + "...")
        if self.torch_profiler is not None:
            self.torch_profiler.stop()
            self.torch_profiler.export_chrome_trace(
                os.path.join(
                    self.torch_profiler_output_dir,
                    self.profile_id
                    + f"-TP-{self.tp_rank}"
                    + stage_suffix
                    + ".trace.json.gz",
                )
            )
            torch.distributed.barrier(self.tp_cpu_group)

        if self.rpd_profiler is not None:
            self.rpd_profiler.rangePop()
            self.rpd_profiler.stop()
            self.rpd_profiler.flush()

            torch.distributed.barrier(self.tp_cpu_group)
            if self.tp_rank == 0:
                from sglang.srt.utils import rpd_to_chrome_trace

                rpd_to_chrome_trace("trace.rpd", self.rpd_profile_path)
            self.rpd_profiler = None
            self.rpd_profiler_path = None

        if self.profiler_activities is not None and "MEM" in self.profiler_activities:
            memory_profile_path = os.path.join(
                self.torch_profiler_output_dir,
                str(time.time())
                + f"-TP-{self.tp_rank}-memory"
                + stage_suffix
                + ".pickle",
            )
            torch.cuda.memory._dump_snapshot(memory_profile_path)
            torch.cuda.memory._record_memory_history(enabled=None)

        if "CUDA_PROFILER" in self.profiler_activities:
            torch.cuda.cudart().cudaProfilerStop()

        logger.info(
            "Profiling done. Traces are saved to: %s",
            self.torch_profiler_output_dir,
        )
        self.torch_profiler = None
        self.profile_in_progress = False
        self.profiler_start_forward_ct = None

        return ProfileReqOutput(success=True, message="Succeeded.")

    def _profile_batch_predicate(self, batch):
        if self.profile_by_stage:
            if batch.forward_mode.is_prefill():
                if self.profiler_prefill_ct == 0:
                    self.start_profile(batch.forward_mode)
                self.profiler_prefill_ct += 1
                if self.profiler_prefill_ct > self.profiler_target_prefill_ct:
                    if self.profile_in_progress:
                        self.stop_profile(stage=ForwardMode.EXTEND)
            elif batch.forward_mode.is_decode():
                if self.profiler_decode_ct == 0:
                    if self.profile_in_progress:
                        # force trace flush
                        self.stop_profile(ForwardMode.EXTEND)
                    self.start_profile(batch.forward_mode)
                self.profiler_decode_ct += 1
                if self.profiler_decode_ct > self.profiler_target_decode_ct:
                    if self.profile_in_progress:
                        self.stop_profile(stage=ForwardMode.DECODE)
            elif batch.forward_mode.is_idle():
                pass
            else:
                raise RuntimeError(f"unsupported profile stage: {batch.forward_mode}")
        else:
            # Check profiler
            if (
                self.profiler_target_forward_ct
                and self.profiler_target_forward_ct <= self.forward_ct
            ):
                self.stop_profile()
            if (
                self.profiler_start_forward_ct
                and self.profiler_start_forward_ct == self.forward_ct
            ):
                self.start_profile()

    def expert_distribution_handle(self, recv_req: ExpertDistributionReq):
        if recv_req == ExpertDistributionReq.START_RECORD:
            get_global_expert_distribution_recorder().start_record()
        elif recv_req == ExpertDistributionReq.STOP_RECORD:
            get_global_expert_distribution_recorder().stop_record()
        elif recv_req == ExpertDistributionReq.DUMP_RECORD:
            get_global_expert_distribution_recorder().dump_record()
        else:
            raise ValueError("Unrecognized ExpertDistributionReq value")
        return ExpertDistributionReqOutput()

    def open_session(self, recv_req: OpenSessionReqInput):
        # handle error
        session_id = recv_req.session_id
        if session_id in self.sessions:
            logger.warning(f"session id {session_id} already exist, cannot open.")
            return OpenSessionReqOutput(session_id, False)
        elif session_id is None:
            logger.warning("session id is None, cannot open.")
            return OpenSessionReqOutput(session_id, False)
        else:
            self.sessions[session_id] = Session(
                recv_req.capacity_of_str_len, session_id
            )
            return OpenSessionReqOutput(session_id, True)

    def close_session(self, recv_req: CloseSessionReqInput):
        # handle error
        session_id = recv_req.session_id
        if session_id not in self.sessions:
            logger.warning(f"session id {session_id} does not exist, cannot delete.")
        else:
            del self.sessions[session_id]

    def get_print_prefix(self):
        prefix = ""
        if self.attn_dp_rank is not None:
            prefix += f" DP{self.attn_dp_rank}"
        if self.server_args.tp_size > 1:
            prefix += f" TP{self.tp_rank}"
        if self.pp_size > 1:
            prefix += f" PP{self.pp_rank}"
        return prefix

    def _publish_kv_events(self):
        if self.enable_kv_cache_events:
            events = self.tree_cache.take_events()
            if events:
                batch = KVEventBatch(ts=time.time(), events=events)
                self.kv_event_publisher.publish(batch)


def is_health_check_generate_req(recv_req):
    return getattr(recv_req, "rid", "").startswith("HEALTH_CHECK")


def is_work_request(recv_req):
    return isinstance(recv_req, (TokenizedGenerateReqInput, TokenizedEmbeddingReqInput))


def _export_static_state(model):
    return dict(
        buffers=[
            (name, buffer.detach().clone()) for name, buffer in model.named_buffers()
        ]
    )


def _import_static_state(model, static_params):
    self_named_buffers = dict(model.named_buffers())
    for name, tensor in static_params["buffers"]:
        self_named_buffers[name][...] = tensor


def run_scheduler_process(
    server_args: ServerArgs,
    port_args: PortArgs,
    gpu_id: int,
    tp_rank: int,
    pp_rank: int,
    dp_rank: Optional[int],
    pipe_writer,
):
    # Generate the prefix
    prefix = ""
    if dp_rank is not None:
        prefix += f" DP{dp_rank}"
    if server_args.tp_size > 1:
        prefix += f" TP{tp_rank}"
    if server_args.pp_size > 1:
        prefix += f" PP{pp_rank}"

    # Config the process
    setproctitle.setproctitle(f"sglang::scheduler{prefix.replace(' ', '_')}")
    faulthandler.enable()
    kill_itself_when_parent_died()
    parent_process = psutil.Process().parent()

    # [For Router] if env var "SGLANG_DP_RANK" exist, set dp_rank to the value of the env var
    if dp_rank is None and "SGLANG_DP_RANK" in os.environ:
        dp_rank = int(os.environ["SGLANG_DP_RANK"])

    # Configure the logger
    configure_logger(server_args, prefix=prefix)
    suppress_other_loggers()

    # Set cpu affinity to this gpu process
    if get_bool_env_var("SGLANG_SET_CPU_AFFINITY"):
        set_gpu_proc_affinity(server_args.tp_size, server_args.nnodes, gpu_id)

    # Create a scheduler and run the event loop
    try:
        scheduler = Scheduler(server_args, port_args, gpu_id, tp_rank, pp_rank, dp_rank)
        pipe_writer.send(
            {
                "status": "ready",
                "max_total_num_tokens": scheduler.max_total_num_tokens,
                "max_req_input_len": scheduler.max_req_input_len,
            }
        )

        disaggregation_mode: DisaggregationMode = scheduler.disaggregation_mode
        if disaggregation_mode == DisaggregationMode.NULL:
            if server_args.pp_size > 1:
                scheduler.event_loop_pp()
            elif scheduler.enable_overlap:
                scheduler.event_loop_overlap()
            else:
                scheduler.event_loop_normal()
        elif disaggregation_mode == DisaggregationMode.PREFILL:
            if scheduler.enable_overlap:
                scheduler.event_loop_overlap_disagg_prefill()
            else:
                scheduler.event_loop_normal_disagg_prefill()

        elif disaggregation_mode == DisaggregationMode.DECODE:
            if scheduler.enable_overlap:
                scheduler.event_loop_overlap_disagg_decode()
            else:
                scheduler.event_loop_normal_disagg_decode()

    except Exception:
        traceback = get_exception_traceback()
        logger.error(f"Scheduler hit an exception: {traceback}")
        parent_process.send_signal(signal.SIGQUIT)<|MERGE_RESOLUTION|>--- conflicted
+++ resolved
@@ -631,11 +631,7 @@
                         == "fa3"  # hot fix for incompatibility
                         else server_args.hicache_io_backend
                     ),
-<<<<<<< HEAD
                     hicache_storage_backend=server_args.hicache_storage_backend,
-=======
-                    kvstore = self.kvstore,
->>>>>>> d437a56e
                 )
                 self.tp_worker.register_hicache_layer_transfer_counter(
                     self.tree_cache.cache_controller.layer_done_counter
@@ -1426,13 +1422,6 @@
             f += f"#running-req: {running_bs}, "
             f += f"#queue-req: {len(self.waiting_queue)}, "
 
-<<<<<<< HEAD
-=======
-        f += f"timestamp: {datetime.datetime.now().isoformat()}"
-        if self.kvstore:
-            f += "\n"
-            f += self.kvstore.statistics_str()
->>>>>>> d437a56e
         logger.info(f)
 
         if self.enable_metrics:
